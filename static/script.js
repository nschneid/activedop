function toggle(id) {
	/* toggle element with id to be hidden or not. */
	var el = $('#' + id);
	el.toggle();
}

function showhide(id1, id2, id3, n) {
	/* show id1, hide id2; hide dd0 .. dd<n>, but show id3*/
	$('#' + id1).show();
	$('#' + id2).hide();
	for (var i = 0; i < n; i++) {
		$('#dd' + i).hide();
	}
	$('#' + id3).show();
}

function show(id, name) {
	/* show element with 'id' and enable (un-disable) all form elements with 'name'. */
	var el = $('#' + id);
	el.css('visibility', 'visible');
	if(name != '') {
		var elems = $('[name="' + name + '"]');
		elems.prop('disabled', false);
	}
}

function hide(id, name) {
	/* hide element with 'id' and disable all form elements with 'name'. */
	var el = $('#' + id);
	el.css('visibility', 'hidden');
	if(name != '') {
		var elems = $('[name="' + name + '"]');
		elems.prop('disabled', true);
	}
}

function placeFocus() {
	/* place focus on first element of first form. */
	$('form:first :input:first').focus();
}

function triggerForm(name, val) {
	/* call the onChange event of the form element with 'name' and value 'val',
	 * so that the appropriate form elements may be shown/hidden. */
	var elems = $('[name="' + name + '"]');
	for (var n = 0; n < elems.length; n++) {
		if(elems[n].value == val) {
			$(elems[n]).change();
			break;
		}
	}
}

function highlightdep(id) {
	['word', 'tag', 'dependency', 'edge', 'arrow'].forEach(function(a) {
		var elems = $('.' + a);
		elems.css('stroke', '');
	});
	var elems = $('.' + id);
	elems.css('stroke', 'black !important');
}

function nohighlightdep() {
	['word', 'tag', 'dependency', 'edge', 'arrow'].forEach(function(a) {
		var elems = $('.' + a);
		elems.css('stroke', '');
	});
}

function annotate() {
	/* function to send request to parse a sentence and append the result to
	 * the current document. */
	var div = $('#result');
	div.html('[...wait for it...]');

	data = { sent: document.queryform.sent.value,
			sentno: document.queryform.sentno.value };

	/* if there were any filter constraints, convert them to parsing constraints now */
	require.push.apply(require, frequire);
	block.push.apply(block, fblock);
	frequire = [];
	fblock = [];
	if(require.length > 0 || block.length > 0) {
		data.require = require.join('\t');
		data.block = block.join('\t');
		$('#constraintdiv').show();
	}

	// Make the AJAX GET request using jQuery
	$.ajax({
		url: '/annotate/parse',
		type: "POST",
		contentType: 'application/json',
		data: JSON.stringify(data),
		success: function(response) {
			div.html(response);
			registertoggleable(div[0]);
		},
		error: function(jqXHR, textStatus, errorThrown) {
			console.error('Error: ' + jqXHR.status);
		}
	});
}

/* constraints used during parsing */
var require = [];
var block = [];
/* constraints used only for filtering */
var frequire = [];
var fblock = [];
function togglespan(flag, pos, elem) {
	$('#constraintdiv').show();
	var item = $(elem).data('s');
	/* flag=0: make span required; flag=1: block span. */
	if(flag == 0) {
		array1 = frequire;
		array2 = fblock;
	} else {
		array1 = fblock;
		array2 = frequire;
	}
	var i = array2.indexOf(item);
	if(i != -1) {
		array2.splice(i, 1);  // remove array2[i]
		$('#showrequire > span, #showblock > span').each(function() {
			if($(this).data('s') == item) {
				$(this).remove();
			}
		});
	}
	i = array1.indexOf(item);
	if(i != -1) {
		array1.splice(i, 1);  // remove array1[i]
		$(elem).css('background-color', 'white');
		$('#showrequire > span, #showblock > span').each(function() {
			if($(this).data('s') == item) {
				$(this).remove();
			}
		});
	} else {
		var elem1 = $('<span>').html(item).data('s', $(elem).data('s'));
		if(flag == 0) {
			elem1.css('background-color', 'lightgreen').click(function() { togglespan(0, pos, elem1); });
			$('#showrequire').append(elem1).append(' ');
		} else {
			elem1.css('background-color', 'lightcoral').click(function() { togglespan(1, pos, elem1); });
			$('#showblock').append(elem1).append(' ');
		}
		array1.push(item); 	// append item to array1
	}

	// make AJAX call to display only matching trees
	var div = $('#nbest');
	if(div.css('display') == 'none')
		div.show();
	div.html('[...wait for it...]');

	$.ajax({
		url: "/annotate/filter",
		type: "GET",
		data: {
			sent: document.queryform.sent.value,
			require: require.join('\t'),
			block: block.join('\t'),
			frequire: frequire.join('\t'),
			fblock: fblock.join('\t'),
			sentno: document.queryform.sentno.value
		},
		success: function(response) {
			div.html(response);
			registertoggleable(div[0]);
			var elems = div.find('span.n, span.p');
			elems.each(function() {
				if(require.indexOf($(this).data('s')) != -1
						|| frequire.indexOf($(this).data('s')) != -1) {
					$(this).css('background-color', 'lightgreen');
				} else if(block.indexOf($(this).data('s')) != -1
						|| fblock.indexOf($(this).data('s')) != -1) {
					$(this).css('background-color', 'lightcoral');
				}
			});
		},
		error: function(jqXHR, textStatus, errorThrown) {
			console.error('Error: ' + jqXHR.status);
		}
	});

	return false;  // do not handle click further
}

function registertoggleable(div) {
	var elems = $(div).find('.n');
	elems.each(function() {
		$(this).on('click', function(event) { togglespan(0, 0, event.currentTarget); });
		$(this).on('contextmenu', function(event) { togglespan(1, 0, event.currentTarget); event.preventDefault(); });
	});
	elems = $(div).find('.p');
	elems.each(function() {
		$(this).on('click', function(event) { togglespan(0, 1, event.currentTarget); });
		$(this).on('contextmenu', function(event) { togglespan(1, 1, event.currentTarget); event.preventDefault(); });
	});
}

function registerdraggable(div) {
	var elems = $(div).find('.n');
	elems.each(function() {
		$(this).on('click', pickphrasal);
		$(this).on('contextmenu', reparsesubtree);
		$(this).attr('draggable', true);
		$(this).on('dragstart', drag);
		$(this).css('cursor', 'move');
		$(this).on('drop', drop);
		$(this).on('dragover', allowDrop);
	});
	elems = $(div).find('.p');
	elems.each(function() {
		if ($(this).attr('editable') == 'true') {
			$(this).on('click', pickpos);
			$(this).attr('draggable', true);
			$(this).on('dragstart', drag);
			$(this).css('cursor', 'move');
		}
	});
	elems = $(div).find('.f');
	elems.each(function() {
		if ($(this).attr('editable') == 'true') {
			$(this).on('click', pickfunction);
		}
	});
	elems = $(div).find('.m');
	elems.each(function() {
		$(this).on('click', pickmorph);
	});
}

function replacetree() {
	var el = $('#tree');
	var validatorOut = $('#validatorOut');
	$.ajax({
		url: '/annotate/redraw',
		type: 'POST',
		contentType: 'application/json',
		data: JSON.stringify({
			sentno: document.queryform.sentno.value,
			senttok: document.queryform.senttok.value,
			oldtree: oldtree,
			tree: editor.getValue()
		}),
		success: function(response) {
			validatorOut.html(response.msg);
<<<<<<< HEAD
			el.html(response.html);
=======
			el.html(response.accept_link + "<br>" + response.gtree);
>>>>>>> a5e44226
			registerdraggable(el[0]);
			if (!response.has_error) {
				// Update oldtree with the current value from the editor
				oldtree = editor.getValue();
			}
		},
		error: function(jqXHR, textStatus, errorThrown) {
			console.error('Error: ' + jqXHR.status);
		}
	});
}

function pickphrasal(ev) {
	var modifier = ev.ctrlKey || ev.metaKey;
	if (modifier) {
		return newproj(ev);
	} else {
		return showpicker(ev, 'phrasalpicker');
	}
}

function pickpos(ev) {
	var modifier = ev.ctrlKey || ev.metaKey;
	if (modifier) {
		return newproj(ev);
	} else {
		return showpicker(ev, 'pospicker');
	}
}

function pickfunction(ev) {
	ev.stopPropagation();
	var modifier = ev.ctrlKey || ev.metaKey;
	if (modifier) {
		return newproj(ev);
	} else {
		return showpicker(ev, 'functionpicker');
	}
}

function pickmorph(ev) {
	ev.stopPropagation();
	var modifier = ev.ctrlKey || ev.metaKey;
	if (modifier) {
		return newproj(ev);
	} else {
		return showpicker(ev, 'morphpicker');
	}
}

function showpicker(ev, picker) {
	var node = ev.currentTarget;
	nodeid = $(node).data('id');
	picker = $('#' + picker);
	var rect = node.getBoundingClientRect();
	picker.css('top', rect.top + 'px');
	if (rect.left > window.innerWidth / 2) {
		var width = 0.3 * window.innerWidth;
		picker.css('left', (rect.right - width) + 'px');
	} else {
		picker.css('left', rect.left + 'px');
	}
	picker.show();
	return false;
}

function pick(labeltype, label) {
	$('#' + labeltype + 'picker').hide();
	if (label === null) {
		return;
	}
	var el = $('#tree');
	var validatorOut = $('#validatorOut');

	// Create the data object to be sent in the POST request
	const data = {
		sentno: document.queryform.sentno.value,
		senttok: document.queryform.senttok.value,
		nodeid: nodeid,
		tree: editor.getValue()
	};

	// Add the appropriate label based on the labeltype
	if (labeltype == 'function') {
		data.function = label;
	} else if (labeltype == 'morph') {
		data.morph = label;
	} else {
		data.label = label;
	}

	// Make the AJAX POST request using jQuery
	$.ajax({
		url: '/annotate/newlabel',
		type: 'POST',
		contentType: 'application/json',
		data: JSON.stringify(data),
		success: function(response) {
<<<<<<< HEAD
			var res = response.split('\t', 3);
			validatorOut.html(res[0]);
			el.html(res[1]);
			if (res[2]) {
				editor.setValue(res[2]);
				oldtree = editor.getValue();
			}
=======
			validatorOut.html(response.msg);
			el.html(response.accept_link + "<br>" + response.gtree);
			editor.setValue(response.treestr);
			oldtree = editor.getValue();
>>>>>>> a5e44226
			registerdraggable(el[0]);
		},
		error: function(jqXHR, textStatus, errorThrown) {
			console.error('Error: ' + jqXHR.status);
		}
	});
}

function reparsesubtree(ev) {
	ev.stopPropagation();
	var node = ev.currentTarget;
	nodeid = $(node).data('id');
	$.ajax({
		url: '/annotate/reparsesubtree',
		type: 'GET',
		data: {
			sentno: document.queryform.sentno.value,
			nodeid: nodeid,
			tree: editor.getValue()
		},
		success: function(response) {
			var res = response.split('\t', 2);
			var el = $('#nbest');
			el.html(res[0]);
			el.show();
			if (res[1]) {
				editor.setValue(res[1]);
				oldtree = editor.getValue();
			}
		},
		error: function(jqXHR, textStatus, errorThrown) {
			console.error('Error: ' + jqXHR.status);
		}
	});
	return false;
}

function picksubtree(n) {
	$.ajax({
		url: '/annotate/replacesubtree',
		type: 'GET',
		data: {
			sentno: document.queryform.sentno.value,
			n: n,
			nodeid: nodeid,
			tree: editor.getValue()
		},
		success: function(response) {
<<<<<<< HEAD
			var res = response.split('\t', 3);
			console.log(res)
			var el = $('#tree');
			var validatorOut = $('#validatorOut');
			validatorOut.html(res[0]);
			el.html(res[1]);
			if (res[2]) {
				editor.setValue(res[2]);
				oldtree = editor.getValue();
			}
=======
			var el = $('#tree');
			var validatorOut = $('#validatorOut');
			validatorOut.html(response.msg);
			el.html(response.accept_link + "<br>" + response.gtree);
			editor.setValue(response.treestr);
			oldtree = editor.getValue();
>>>>>>> a5e44226
			registerdraggable(el[0]);
			el = $('#nbest');
			el.html('');
			el.hide();
		},
		error: function(jqXHR, textStatus, errorThrown) {
			console.error('Error: ' + jqXHR.status);
		}
	});
	return false;
}

function drag(ev) {
	ev.originalEvent.dataTransfer.setData("text", $(ev.target).data('id'));
}

function allowDrop(ev) {
	ev.preventDefault();
}

function allowDropTrash(ev) {
	allowDrop(ev);
	$(ev.target).css('opacity', 1);
}

function dragLeaveTrash(ev) {
	ev.preventDefault();
	$(ev.target).css('opacity', 0.5);
}

function dropTrash(ev) {
	drop(ev);
	$(ev.target).css('opacity', 0.5);
}

function drop(ev) {
	ev.preventDefault();
	var childid = (ev.originalEvent || ev).dataTransfer.getData("text");
	var newparentid = $(ev.target).data('id');
	var validatorOut = $('#validatorOut');
	var el = $('#tree');

	// Create the data object to be sent in the POST request
	const data = {
		sentno: document.queryform.sentno.value,
		senttok: document.queryform.senttok.value,
		nodeid: childid,
		newparent: newparentid,
		tree: editor.getValue()
	};

	// Make the AJAX POST request using jQuery
	$.ajax({
		url: '/annotate/reattach',
		type: 'POST',
		contentType: 'application/json',
		data: JSON.stringify(data),
		success: function(response) {
<<<<<<< HEAD
			var res = response.split('\t', 3);
			validatorOut.html(res[0]);
			el.html(res[1]);
			if (res[2]) {
				editor.setValue(res[2]);
				oldtree = editor.getValue();
=======
			validatorOut.html(response.msg);
			if (response.error) {
				console.error(response.error);
>>>>>>> a5e44226
			}
			el.html(response.accept_link + "<br>" + response.error + "<br>" + response.gtree);
			editor.setValue(response.treestr);
			oldtree = editor.getValue();
			registerdraggable(el[0]);
		},
		error: function(jqXHR, textStatus, errorThrown) {
			console.error('Error: ' + jqXHR.status);
		}
	});
}

function newproj(ev) {
	ev.preventDefault();
	var targetid = $(ev.target).data('id');
	var validatorOut = $('#validatorOut');
	var el = $('#tree');

	// Create the data object to be sent in the POST request
	const data = {
		sentno: document.queryform.sentno.value,
		senttok: document.queryform.senttok.value,
		nodeid: 'newproj',
		newparent: targetid,
		tree: editor.getValue()
	};

	// Make the AJAX POST request using jQuery
	$.ajax({
		url: '/annotate/reattach',
		type: 'POST',
		contentType: 'application/json',
		data: JSON.stringify(data),
		success: function(response) {
<<<<<<< HEAD
			var res = response.split('\t', 3);
			validatorOut.html(res[0]);
			el.html(res[1]);
			if (res[2]) {
				editor.setValue(res[2]);
				oldtree = editor.getValue();
=======
			validatorOut.html(response.msg);
			if (response.error) {
				console.error(response.error);
>>>>>>> a5e44226
			}
			el.html(response.accept_link + "<br>" + response.error + "<br>" + response.gtree);
			editor.setValue(response.treestr);
			oldtree = editor.getValue();
			registerdraggable(el[0]);
		},
		error: function(jqXHR, textStatus, errorThrown) {
			console.error('Error: ' + jqXHR.status);
		}
	});
}

function accept() {
	// Create the data object to be sent in the POST request
	const data = {
		sentno: $('#sentno').val(),
		tree: editor.getValue()
	};

	// Make the AJAX POST request using jQuery
	$.ajax({
		url: '/annotate/accept',
		type: 'POST',
		contentType: 'application/json',
		data: JSON.stringify(data),
		success: function(response, textStatus, jqXHR) {
			var responseURL = response.redirect_url;
			var responseError = response.error;
			// Handle the redirect
			if (responseURL) {
				// Redirect the user to the specified URL
				window.location.href = responseURL;
			} else if ( responseError ) {
				console.error("Error: " + responseError);
			}
		},
		error: function(jqXHR) {
			console.error('Error: ' + jqXHR.status);
		}
	});
}

function addSentence() {
	// Make a GET request to the server to generate a unique hash id for the new sentence (and populate the #idInput field with it)
	$.ajax({
		url: "/annotate/get_id",
		type: "GET",
		success: function(response, textStatus, jqXHR) {
			var id = response.id;
			$('#idInput').val(id);
		},
		error: function(jqXHR, textStatus, errorThrown) {
			console.error('Error: ' + jqXHR.status);
		}
	});
	// Display the dialog box for adding a new sentence
	$("#sentEntry").dialog({
		modal: true,
		buttons: {
			"Submit": function() {
				var sent = $('#sentenceInput').val();
				var id = $('#idInput').val();
				if (sent !== null) {
					// Process the user input
					console.log("User entered: " + sent);
					
					// Make the AJAX GET request using jQuery
					$.ajax({
						url: "/annotate/direct_entry",
						type: "POST",
						contentType: 'application/json',
						data: JSON.stringify({ sent: sent, id: id }),
						success: function(response, textStatus, jqXHR) {
							var responseURL = response.redirect_url;
							var responseError = response.error;
							// Handle the redirect
							if (responseURL) {
								// Redirect the user to the specified URL
								window.location.href = responseURL;
								$(this).dialog("close");
							} else if ( responseError ) {
								$("#entryError").show();
								$("#entryError").text("Error: " + responseError);
							}
						},
						error: function(jqXHR, textStatus, errorThrown) {
							console.error('Error: ' + jqXHR.status);
						}
					});
				}
			},
			"Cancel": function() {
				$(this).dialog("close");
			}
		}
	});
};<|MERGE_RESOLUTION|>--- conflicted
+++ resolved
@@ -249,11 +249,7 @@
 		}),
 		success: function(response) {
 			validatorOut.html(response.msg);
-<<<<<<< HEAD
-			el.html(response.html);
-=======
 			el.html(response.accept_link + "<br>" + response.gtree);
->>>>>>> a5e44226
 			registerdraggable(el[0]);
 			if (!response.has_error) {
 				// Update oldtree with the current value from the editor
@@ -352,20 +348,10 @@
 		contentType: 'application/json',
 		data: JSON.stringify(data),
 		success: function(response) {
-<<<<<<< HEAD
-			var res = response.split('\t', 3);
-			validatorOut.html(res[0]);
-			el.html(res[1]);
-			if (res[2]) {
-				editor.setValue(res[2]);
-				oldtree = editor.getValue();
-			}
-=======
 			validatorOut.html(response.msg);
 			el.html(response.accept_link + "<br>" + response.gtree);
 			editor.setValue(response.treestr);
 			oldtree = editor.getValue();
->>>>>>> a5e44226
 			registerdraggable(el[0]);
 		},
 		error: function(jqXHR, textStatus, errorThrown) {
@@ -414,25 +400,12 @@
 			tree: editor.getValue()
 		},
 		success: function(response) {
-<<<<<<< HEAD
-			var res = response.split('\t', 3);
-			console.log(res)
-			var el = $('#tree');
-			var validatorOut = $('#validatorOut');
-			validatorOut.html(res[0]);
-			el.html(res[1]);
-			if (res[2]) {
-				editor.setValue(res[2]);
-				oldtree = editor.getValue();
-			}
-=======
 			var el = $('#tree');
 			var validatorOut = $('#validatorOut');
 			validatorOut.html(response.msg);
 			el.html(response.accept_link + "<br>" + response.gtree);
 			editor.setValue(response.treestr);
 			oldtree = editor.getValue();
->>>>>>> a5e44226
 			registerdraggable(el[0]);
 			el = $('#nbest');
 			el.html('');
@@ -491,18 +464,9 @@
 		contentType: 'application/json',
 		data: JSON.stringify(data),
 		success: function(response) {
-<<<<<<< HEAD
-			var res = response.split('\t', 3);
-			validatorOut.html(res[0]);
-			el.html(res[1]);
-			if (res[2]) {
-				editor.setValue(res[2]);
-				oldtree = editor.getValue();
-=======
 			validatorOut.html(response.msg);
 			if (response.error) {
 				console.error(response.error);
->>>>>>> a5e44226
 			}
 			el.html(response.accept_link + "<br>" + response.error + "<br>" + response.gtree);
 			editor.setValue(response.treestr);
@@ -537,18 +501,9 @@
 		contentType: 'application/json',
 		data: JSON.stringify(data),
 		success: function(response) {
-<<<<<<< HEAD
-			var res = response.split('\t', 3);
-			validatorOut.html(res[0]);
-			el.html(res[1]);
-			if (res[2]) {
-				editor.setValue(res[2]);
-				oldtree = editor.getValue();
-=======
 			validatorOut.html(response.msg);
 			if (response.error) {
 				console.error(response.error);
->>>>>>> a5e44226
 			}
 			el.html(response.accept_link + "<br>" + response.error + "<br>" + response.gtree);
 			editor.setValue(response.treestr);
