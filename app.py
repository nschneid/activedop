--- conflicted
+++ resolved
@@ -699,21 +699,11 @@
 		treestr = writediscbrackettree(tree, senttok, pretty=True).rstrip()
 		rows = max(5, treestr.count('\n') + 1)
 	else:
-<<<<<<< HEAD
 		tree_process(tree, senttok_distinct_punct)
-		# writetree requires a string to be passed as its third argument; '1' is a dummy value
 		tree_to_cgel = tree.copy(deep=True)
 		applypunct('remove',tree_to_cgel,orig_senttok_distinct_punct)
+    # writetree requires a string to be passed as its third argument; '1' is a dummy value
 		block = writetree(tree_to_cgel, orig_senttok, '1', 'export', comment='')  #comment='%s %r' % (username, actions))
-=======
-		# if initial parse labels non-gaps as GAP, change to N-Head by default
-		for subt in tree.subtrees(lambda t: t.height() == 2):
-			i = subt[0]
-			if subt.label.startswith('GAP') and senttok[i] != '_.':
-				subt.label = 'N-Head'
-		# writetree requires a string to be passed as its third argument; '1' is a dummy value 
-		block = writetree(tree, senttok, '1', 'export', comment='')  #comment='%s %r' % (username, actions))
->>>>>>> 1fd9cfa8
 		block = io.StringIO(block)
 		treestr = next(load_as_cgel(block))
 		cgel_tree_terminals = handle_punctuation(treestr)
