"""Web interface for treebank annotation.

TODO (nschneid):
- ensure functions are always present
- validate on accept without entering edit mode
- double-click sentence at top to make it editable? new sentence with direct entry at end of workset?
- EVENTUALLY: fields for comments, original sentence with punctuation (in the meantime, use a spreadsheet)

Design notes:

- settings.cfg: The sentences, grammar, user accounts, and other fixed
  configuration parameters are read from a file called "settings.cfg".
  NB: besides the grammar, the treebank the grammar was based on is
  required. Make sure that paths in the grammar parameter file are valid
  (including headrules).
- <filename>.rankings.json: The order in which sentences are annotated
  (prioritization) is fixed before the web service is started, and created by a
  separate command (initpriorities) and stored in a JSON file read at startup
  of the web app.
- annotate.db, schema.sql: Annotations are stored in an sqlite database;
  initialize with "flask initdb".
- session cookie: login status and the per-sentence user interactions are
  stored in a cookie.
- Parsing is done in subprocesses, one for each user, in order to isolate the
  parsing from the Flask process and from other users. Since these subprocesses
  are stored in a global variable (WORKERS), there should only be a single
  Flask process, but multiple threads are needed to get actual parallelism:
  $ flask run --with-threads
  The use of a global variable is a compromise to avoid the complexity of
  running a task queue like celery, or a separate webserver for each user.
"""
import os
import re
import sys
import io
import csv
import json
import sqlite3
import logging
import traceback
import subprocess
from math import log
from time import time
from datetime import datetime
from functools import wraps, lru_cache
from collections import OrderedDict, defaultdict
from concurrent.futures import ProcessPoolExecutor
from concurrent.futures.process import BrokenProcessPool
from urllib.parse import urlparse, urlencode, urljoin
from flask import (Flask, Markup, Response, jsonify, request, session, g, flash, abort,
		redirect, url_for, render_template, send_file, send_from_directory,
		stream_with_context)
import numpy as np
from sklearn.tree import DecisionTreeClassifier
from discodop.tree import (Tree, ParentedTree, DrawTree, DrawDependencies,
		writediscbrackettree, discbrackettree)
from discodop.treebank import writetree, writedependencies, exporttree
from discodop.treetransforms import canonicalize
from discodop.treebanktransforms import reversetransform
from discodop.parser import probstr
from discodop.disambiguation import testconstraints
from discodop.heads import applyheadrules
from discodop.eval import editdistance
import worker
from pylatexenc.latexencode import unicode_to_latex
sys.path.append('./cgel')
try:
	import cgel
	from scripts.activedopexport2cgel import load as load_as_cgel
except ImportError:
	cgel = None
	load_as_cgel = None


app = Flask(__name__)  # pylint: disable=invalid-name
WORKERS = {}  # dict mapping username to process pool
SENTENCES = None
QUEUE = None
ANNOTATIONHELP = """
- If altering the tokenization, ensure that tokens are numbered sequentially.
- Use _. as the token for a gap.
"""
(NBEST, CONSTRAINTS, DECTREE, REATTACH, RELABEL, REPARSE, EDITDIST, TIME
		) = range(8)
# e.g., "NN-SB/Nom" => ('NN', '-SB', '/Nom')
LABELRE = re.compile(r'^([^-/\s]+)(-[^/\s]+)?(/\S+)?$')
# Load default config and override config from an environment variable
app.config.update(
		DATABASE=os.path.join(app.root_path, 'annotate.db'),
		SECRET_KEY=None,  # set in settings.cfg to protect session cookies
		DEBUG=False,  # whether to enable Flask debug UI
		LIMIT=100,  # maximum sentence length
		FUNCTIONTAGWHITELIST=(),  # optional list of function tags to always accept
		GRAMMAR=None,  # path to a directory with the initial grammar.
		SENTENCES=None,  # a filename with sentences to annotate, one per line.
		ACCOUNTS=None,  # dictionary mapping usernames to passwords
		ANNOTATIONHELP=None,  # plain text file summarizing the annotation scheme
		CGELVALIDATE=None,  # whether to run the CGEL validator when editing
		)
app.config.from_pyfile('settings.cfg', silent=True)
app.config.from_envvar('FLASK_SETTINGS', silent=True)

logging.basicConfig()
logger = logging.getLogger()
logger.setLevel(logging.DEBUG)
logger.handlers[0].setFormatter(logging.Formatter(
		fmt='%(asctime)s %(message)s', datefmt='%Y-%m-%d %H:%M:%S'))


@lru_cache(maxsize=None, typed=False)
def workerattr(attr):
	"""Read attribute of Parser object inside a worker process."""
	username = session['username']
	return WORKERS[username].submit(
			worker.getprop, attr).result()


@app.cli.command('initpriorities')
def initpriorities():
	"""Order sentences by entropy of their parse trees probabilities."""
	sentfilename = app.config['SENTENCES']
	if sentfilename is None:
		raise ValueError('SENTENCES not configured')
	sentences = []
	with open(sentfilename, mode='r') as csv_file:
<<<<<<< HEAD
		csv_reader = csv.DictReader(csv_file)
=======
		csv_reader = csv.DictReader(csv_file, delimiter='\t', quoting=csv.QUOTE_NONE)
>>>>>>> 1f95fe61
		for row in csv_reader:
			if any(field.strip() for field in row.values()):
				sentences.append(row)
	# NB: here we do not use a subprocess to do the parsing
	worker.loadgrammar(app.config['GRAMMAR'], app.config['LIMIT'])
	queue = []
	for n, entry in enumerate(sentences):
		sent = entry['sentence']
		id = entry['id']
		try:
			senttok, parsetrees, _messages, _elapsed = worker.getparses(sent)
		except ValueError:
			parsetrees = []
			senttok = []
		app.logger.info('%d. [parse trees=%d] %s',
				n + 1, len(parsetrees), sent)
		ent = 0
		if parsetrees:
			probs = [prob for prob, _tree, _treestr, _deriv in parsetrees]
			try:
				ent = entropy(probs)  # / log(len(parsetrees), 2)
			except (ValueError, ZeroDivisionError):
				pass
		queue.append((n, ent, sent, id))
	queue.sort(key=lambda x: x[1], reverse=True)
	rankingfilename = '%s.rankings.json' % sentfilename
	with open(rankingfilename, 'w') as rankingfile:
		json.dump(queue, rankingfile, indent=4)


@app.before_first_request
def initapp():
	"""Load sentences, check config."""
	global SENTENCES, QUEUE, ANNOTATIONHELP
	sentfilename = app.config['SENTENCES']
	if sentfilename is None:
		raise ValueError('SENTENCES not configured')
	if app.config['GRAMMAR'] is None:
		raise ValueError('GRAMMAR not configured')
	if app.config['ACCOUNTS'] is None:
		raise ValueError('ACCOUNTS not configured')
	# read sentences to annotate
	sentences = []
	with open(sentfilename, mode='r') as csv_file:
<<<<<<< HEAD
		csv_reader = csv.DictReader(csv_file)
=======
		csv_reader = csv.DictReader(csv_file, delimiter='\t', quoting=csv.QUOTE_NONE)
>>>>>>> 1f95fe61
		for row in csv_reader:
			if any(field.strip() for field in row.values()):
				sentences.append(row['sentence'])
	SENTENCES = sentences
	rankingfilename = '%s.rankings.json' % sentfilename
	if (os.path.exists(rankingfilename) and
			os.stat(rankingfilename).st_mtime
			> os.stat(sentfilename).st_mtime):
		with open(rankingfilename) as rankingfile:
			QUEUE = json.load(rankingfile)
	else:
		raise ValueError('no rankings for sentences, or sentences have\n'
				'been modified; run "flask initpriorities"')
	if app.config['ANNOTATIONHELP'] is not None:
		with open(app.config['ANNOTATIONHELP']) as inp:
			ANNOTATIONHELP = inp.read()


# Database functions
@app.cli.command('initdb')
def initdb():
	"""Initializes the database."""
	db = getdb()
	with app.open_resource('schema.sql', mode='r') as inp:
		db.cursor().executescript(inp.read())
	db.commit()
	app.logger.info('Initialized the database.')


def connectdb():
	"""Connects to the specific database."""
	result = sqlite3.connect(app.config['DATABASE'])
	# result.row_factory = sqlite3.Row
	return result


def getdb():
	"""Opens a new database connection if there is none yet for the
	current application context."""
	if not hasattr(g, 'sqlitedb'):
		g.sqlitedb = connectdb()
	return g.sqlitedb


@app.teardown_appcontext
def closedb(error):
	"""Closes the database again at the end of the request."""
	if hasattr(g, 'sqlitedb'):
		g.sqlitedb.close()

@app.route('/annotate/get_data_psv')
def get_data_psv():
	username = session['username']
	db = getdb()
	cur = db.execute(
		'SELECT * FROM entries WHERE username = ? ORDER BY sentno ASC',
		(username, )
	)
	rows = cur.fetchall()
	
	csv_file_path = 'output.csv'
	with open(csv_file_path, 'w', newline='') as out_file:
		csv_writer = csv.writer(out_file, delimiter='|')
		column_headers = [description[0] for description in cur.description]
		csv_writer.writerow(column_headers)
		for row in rows:
			csv_writer.writerow(row)
	
	return send_file(csv_file_path, as_attachment=True, attachment_filename='data.csv')

def firstunannotated(username):
	"""Return index of first unannotated sentence,
	according to the prioritized order."""
	db = getdb()
	cur = db.execute(
			'select id from entries where username = ? '
			'order by sentno asc',
			(username, ))
	entries = {a[0] for a in cur}
	# sentno=prioritized index, lineno=original index
	for sentno, (_, _, _, id) in enumerate(QUEUE, 1):
		if id not in entries:
			return sentno
	return 1


def numannotated(username):
	"""Number of unannotated sentences for an annotator."""
	db = getdb()
	cur = db.execute('select count(sentno) from entries where username = ?',
			(username, ))
	result = cur.fetchone()
	return result[0]


def getannotation(username, id):
	"""Fetch annotation of a single sentence from database."""
	db = getdb()
	cur = db.execute(
			'select tree, nbest '
			'from entries '
			'where username = ? and id = ? ',
			(username, id))
	entry = cur.fetchone()
	return (None, 0) if entry is None else (entry[0], entry[1])


def readannotations(username=None):
	"""Get all annotations, or ones by a given annotator."""
	db = getdb()
	if username is None:
		cur = db.execute(
				'select sentno, tree from entries '
				'order by sentno asc')
	else:
		cur = db.execute(
				'select sentno, tree from entries where username = ? '
				'order by sentno asc',
				(username, ))
	entries = cur.fetchall()
	return OrderedDict(entries)


def addentry(id, sentno, tree, cgel_tree, actions):
	"""Add an annotation to the database."""
	db = getdb()
	db.execute(
			'insert or replace into entries '
			'values (?, ?, ?, ?, ?, ?, ?, ?, ?, ?, ?, ?, ?, ?)',
			(id, sentno, session['username'], tree, cgel_tree, *actions,
			datetime.now().strftime('%F %H:%M:%S')))
	db.commit()


def loginrequired(f):
	"""Decorator for views that require a login and running worker pool."""
	@wraps(f)
	def decorated_function(*args, **kwargs):
		if 'username' not in session:
			flash('please log in.')
			return redirect(url_for('login', next=request.url))
		elif session['username'] not in WORKERS:
			return redirect(url_for('dologin', next=request.url))
		return f(*args, **kwargs)
	return decorated_function


def is_safe_url(target):
	"""http://flask.pocoo.org/snippets/62/"""
	ref_url = urlparse(request.host_url)
	test_url = urlparse(urljoin(request.host_url, target))
	return (test_url.scheme in ('http', 'https')
			and ref_url.netloc == test_url.netloc)


# View functions
# NB: when using reverse proxy, the base url should match,
# e.g., https://external.com/annotate/... => http://localhost:5000/annotate/...
@app.route('/')
@app.route('/annotate/')
def main():
	"""Redirect to main page."""
	return redirect(url_for('login'))


@app.route('/annotate/login', methods=['GET', 'POST'])
def login():
	"""Check authentication."""
	error = None
	if request.method == 'POST':
		username = request.form['username']
		if (username not in app.config['ACCOUNTS']
				or request.form['password']
				!= app.config['ACCOUNTS'][username]):
			error = 'Invalid username/password'
		else:  # authentication valid
			session['username'] = username
			if request.args.get('next'):
				return redirect(url_for(
						'dologin', next=request.args.get('next')))
			return redirect(url_for('dologin'))
	elif 'username' in session:
		if request.args.get('next'):
			return redirect(url_for(
					'dologin', next=request.args.get('next')))
		return redirect(url_for('dologin'))
	return render_template(
			'login.html', error=error, totalsents=len(SENTENCES))


@app.route('/annotate/dologin')
def dologin():
	"""Start worker pool and redirect when done."""
	def generate(url):
		yield (
				'<!doctype html>'
				'<title>redirect</title>'
				'You were logged in successfully. ')
		if username in WORKERS:
			try:
				_ = WORKERS[username].submit(
						worker.getprop, 'headrules').result()
			except BrokenProcessPool:
				pass  # fall through
			else:
				yield "<script>window.location.replace('%s');</script>" % url
				return
		yield 'Loading grammar; this will take a few seconds ...'
		_, lang = os.path.split(os.path.basename(app.config['GRAMMAR']))
		app.logger.info('Loading grammar %r', lang)
		pool = ProcessPoolExecutor(max_workers=1)
		if False and app.config['DEBUG']:
			from discodop.treesearch import NoFuture
			future = NoFuture(
					worker.loadgrammar,
					app.config['GRAMMAR'], app.config['LIMIT'])
		else:
			future = pool.submit(
					worker.loadgrammar,
					app.config['GRAMMAR'], app.config['LIMIT'])
		future.result()
		app.logger.info('Grammar %r loaded.', lang)
		# train on annotated sentences
		annotations = readannotations()
		if annotations:
			app.logger.info('training on %d previously annotated sentences',
					len(annotations))
			trees, sents = [], []
			headrules = pool.submit(worker.getprop, 'headrules').result()
			for block in annotations.values():
				# HOTFIX for ROOT error
				blocklns = block.splitlines()
				for iln,blockln in enumerate(blocklns):
					if '\tROOT\t' in blockln and '\t0\t' not in blockln:
						blocklns[iln] = blocklns[iln].replace('\tROOT\t', '\tXXX-XXX\t')
				block = '\n'.join(blocklns)

				item = exporttree(block.splitlines())
				canonicalize(item.tree)
				if headrules:
					applyheadrules(item.tree, headrules)
				trees.append(item.tree)
				sents.append(item.sent)
			if False and app.config['DEBUG']:
				future = NoFuture(worker.augment, trees, sents)
			else:
				future = pool.submit(worker.augment, trees, sents)
			future.result()
		WORKERS[username] = pool
		yield "<script>window.location.replace('%s');</script>" % url
		# return "<script>window.location.replace('%s');</script>" % url

	nexturl = request.args.get('next')
	if not is_safe_url(nexturl) or 'username' not in session:
		return abort(400)
	username = session['username']
	return Response(stream_with_context(generate(
			nexturl or url_for('annotate'))))
	# return generate(nexturl or url_for('annotate'))


# FIXME: add automatic session expiration?
@app.route('/annotate/logout')
def logout():
	"""Log out: clear session, shut down worker pool."""
	if 'username' in session and session['username'] in WORKERS:
		pool = WORKERS.pop(session['username'])
		pool.shutdown(wait=False)
	session.pop('username', None)
	flash('You were logged out')
	return redirect(url_for('main'))


@app.route('/annotate/annotate/', defaults={'sentno': -1})
@app.route('/annotate/annotate/<int:sentno>')
@loginrequired
def annotate(sentno):
	"""Serve the main annotation page for a sentence."""
	username = session['username']
	if sentno == -1:
		sentno = firstunannotated(username)
		redirect(url_for('annotate', sentno=sentno))
	session['actions'] = [0, 0, 0, 0, 0, 0, 0, time()]
	lineno = QUEUE[sentno - 1][0]
	id = QUEUE[sentno - 1][3]
	sent = SENTENCES[lineno]
	senttok, _ = worker.postokenize(sent)
	annotation, n = getannotation(username, id)
	if annotation is not None:
		item = exporttree(annotation.splitlines(), functions='add')
		canonicalize(item.tree)
		worker.domorph(item.tree)
		tree = writediscbrackettree(item.tree, item.sent)
		return redirect(url_for(
				'edit', sentno=sentno, annotated=1, tree=tree, n=n))
	return render_template(
			'annotate.html',
			prevlink=str(sentno - 1) if sentno > 1 else str(len(SENTENCES)),
			nextlink=str(sentno + 1) if sentno < len(SENTENCES) else str(1),
			sentno=sentno, lineno=lineno + 1,
			totalsents=len(SENTENCES),
			numannotated=numannotated(username),
			annotationhelp=ANNOTATIONHELP,
			sent=' '.join(senttok))	# includes any gaps

@app.route('/undoaccept', methods=['POST'])
def undoaccept():
	sentid = request.json.get('sentid', 0)
	username = session['username']
	db = getdb()
	db.execute(
    'DELETE FROM entries WHERE username = ? AND id = ?',
    (username, sentid))
	db.commit()
	return jsonify({"success": True})

<<<<<<< HEAD
=======

>>>>>>> 1f95fe61
@app.route('/retokenize', methods=['POST'])
def retokenize():
	sentno = int(request.json.get('sentno', 0))
	newtext = request.json.get('newtext', 0)
	lineno = QUEUE[sentno - 1][0]
	SENTENCES[lineno] = newtext
	return jsonify({"success": True})

@app.route('/annotate/parse')
@loginrequired
def parse():
	"""Display parse. To be invoked by an AJAX call."""
	sentno = int(request.args.get('sentno'))  # 1-indexed
	sent = SENTENCES[QUEUE[sentno - 1][0]]
	username = session['username']
	require = request.args.get('require', '')
	block = request.args.get('block', '')
	urlprm = dict(sentno=sentno)
	if require and require != '':
		urlprm['require'] = require
	if block and block != '':
		urlprm['block'] = block
	require, block = parseconstraints(require, block)
	if require or block:
		session['actions'][CONSTRAINTS] += 1
		session.modified = True
	if False and app.config['DEBUG']:
		resp = worker.getparses(sent, require, block)
	else:
		resp = WORKERS[username].submit(
				worker.getparses,
				sent, require, block).result()
	senttok, parsetrees, messages, elapsed = resp
	maxdepth = ''
	if not parsetrees:
		result = ('no parse! reload page to clear constraints, '
				'or continue with next sentence.')
		nbest = dep = depsvg = ''
	else:
		dep = depsvg = ''
		if workerattr('headrules'):
			dep = writedependencies(parsetrees[0][1], senttok, 'conll')
			depsvg = Markup(DrawDependencies.fromconll(dep).svg())
		result = ''
		dectree, maxdepth, _ = decisiontree(parsetrees, senttok, urlprm)
		prob, tree, _treestr, _fragments = parsetrees[0]
		nbest = Markup('%s\nbest tree: %s' % (
				dectree,
				('%(n)d. [%(prob)s] '
				'<a href="/annotate/accept?%(urlprm)s">accept this tree</a>; '
				'<a href="/annotate/edit?%(urlprm)s">edit</a>; '
				'<a href="/annotate/deriv?%(urlprm)s">derivation</a>\n\n'
				'%(tree)s'
				% dict(
					n=1,
					prob=probstr(prob),
					urlprm=urlencode(dict(urlprm, n=1)),
					tree=DrawTree(tree, senttok).text(
						unicodelines=True, html=True, funcsep='-',
						morphsep='/', nodeprops='t1', maxwidth=30)))))
	msg = '\n'.join(messages)
	elapsed = 'CPU time elapsed: %s => %gs' % (
			' '.join('%gs' % a for a in elapsed), sum(elapsed))
	info = '\n'.join((
			'length: %d;' % len(senttok), msg, elapsed,
			'most probable parse trees:',
			''.join('%d. [%s] %s' % (n + 1, probstr(prob),
					writediscbrackettree(treestr, senttok))
					for n, (prob, _tree, treestr, _deriv)
					in enumerate(parsetrees)
					if treestr is not None)
			+ '\n'))
	return render_template('annotatetree.html', sent=sent, result=result,
			nbest=nbest, info=info, dep=dep, depsvg=depsvg, maxdepth=maxdepth,
			msg='%d parse trees' % len(parsetrees))


@app.route('/annotate/filter')
@loginrequired
def filterparsetrees():
	"""For a parse tree in the cache, return a filtered set of its n-best
	parses matching current constraints."""
	username = session['username']
	session['actions'][CONSTRAINTS] += 1
	session.modified = True
	sentno = int(request.args.get('sentno'))  # 1-indexed
	sent = SENTENCES[QUEUE[sentno - 1][0]]
	urlprm = dict(sentno=sentno)
	require = request.args.get('require', '')
	block = request.args.get('block', '')
	if require and require != '':
		urlprm['require'] = require
	if block and block != '':
		urlprm['block'] = block
	require, block = parseconstraints(require, block)
	frequire = request.args.get('frequire', '')
	fblock = request.args.get('fblock', '')
	frequire, fblock = parseconstraints(frequire, fblock)
	resp = WORKERS[username].submit(
			worker.getparses,
			sent, require, block).result()
	senttok, parsetrees, _messages, _elapsed = resp
	parsetrees_ = [(n, prob, tree, treestr, frags)
			for n, (prob, tree, treestr, frags) in enumerate(parsetrees)
			if treestr is None or testconstraints(treestr, frequire, fblock)]
	if len(parsetrees_) == 0:
		return ('No parse trees after filtering; try pressing Re-parse, '
				'or reload page to clear constraints.\n')
	nbest = Markup('%d parse trees\n%s' % (
			len(parsetrees_),
			'\n'.join('%(n)d. [%(prob)s] '
				'<a href="/annotate/accept?%(urlprm)s">accept this tree</a>; '
				'<a href="/annotate/edit?%(urlprm)s">edit</a>; '
				'<a href="/annotate/deriv?%(urlprm)s">derivation</a>\n\n'
				'%(tree)s' % dict(
					n=n + 1,
					prob=probstr(prob),
					urlprm=urlencode(dict(urlprm, n=n + 1)),
					tree=DrawTree(tree, senttok).text(
						unicodelines=True, html=True, funcsep='-', morphsep='/',
						nodeprops='t%d' % (n + 1), maxwidth=30))
				for n, prob, tree, _treestr, fragments in parsetrees_)))
	return nbest


@app.route('/annotate/deriv')
@loginrequired
def showderiv():
	"""Render derivation for a given parse tree in cache."""
	username = session['username']
	n = int(request.args.get('n'))  # 1-indexed
	sentno = int(request.args.get('sentno'))  # 1-indexed
	sent = SENTENCES[QUEUE[sentno - 1][0]]
	require = request.args.get('require', '')
	block = request.args.get('block', '')
	require, block = parseconstraints(require, block)
	resp = WORKERS[username].submit(
			worker.getparses,
			sent, require, block).result()
	senttok, parsetrees, _messages, _elapsed = resp
	_prob, tree, _treestr, fragments = parsetrees[n - 1]
	return Markup(
			'<pre>Fragments used in the highest ranked derivation'
			' of this parse tree:\n%s\n%s</pre>' % (
			'\n\n'.join(
				'%s\n%s' % (w, DrawTree(frag).text(unicodelines=True, html=True))
				for frag, w in fragments or ()),
			DrawTree(tree, senttok).text(
				unicodelines=True, html=True, funcsep='-', maxwidth=30)))


@app.route('/annotate/edit')
@loginrequired
def edit():
	"""Edit tree manually."""
	sentno = int(request.args.get('sentno'))  # 1-indexed
	lineno = QUEUE[sentno - 1][0]
	id = QUEUE[sentno - 1][3]
	sent = SENTENCES[lineno]
	username = session['username']
	if 'dec' in request.args:
		session['actions'][DECTREE] += int(request.args.get('dec', 0))
	session.modified = True
	msg = ''
	if request.args.get('annotated', False):
		msg = Markup('<font color=red>You have already annotated '
<<<<<<< HEAD
				'this sentence.</font><button id="undo" onclick="undoAccept()">Reset</button>')
=======
				'this sentence.</font><button id="undo" onclick="undoAccept()">Delete tree from database</button>')
>>>>>>> 1f95fe61
		tree, senttok = discbrackettree(request.args.get('tree'))
	elif 'n' in request.args:
		msg = Markup('<button id="undo" onclick="goback()">Go back</button>')
		n = int(request.args.get('n', 1))
		session['actions'][NBEST] = n
		require = request.args.get('require', '')
		block = request.args.get('block', '')
		require, block = parseconstraints(require, block)
		resp = WORKERS[username].submit(
				worker.getparses,
				sent, require, block).result()
		senttok, parsetrees, _messages, _elapsed = resp
		tree = parsetrees[n - 1][1]
	elif 'tree' in request.args:
		msg = Markup('<button id="undo" onclick="goback()">Go back</button>')
		tree, senttok = discbrackettree(request.args.get('tree'))
	else:
		return 'ERROR: pass n or tree argument.'
	if app.config['CGELVALIDATE'] is None:
		treestr = writediscbrackettree(tree, senttok, pretty=True).rstrip()
		rows = max(5, treestr.count('\n') + 1)
<<<<<<< HEAD
	else: 
=======
		# writetree requires a string to be passed as its third argument; '1' is a dummy value 
>>>>>>> 1f95fe61
		block = writetree(tree, senttok, '1', 'export', comment='')  #comment='%s %r' % (username, actions))
		block = io.StringIO(block)
		treestr = next(load_as_cgel(block))
		rows = max(5, treestr.depth)
	return render_template('edittree.html',
			prevlink=('/annotate/annotate/%d' % (sentno - 1))
				if sentno > 1 else '/annotate/annotate/%d' % (len(SENTENCES)),
			nextlink=('/annotate/annotate/%d' % (sentno + 1))
				if sentno < len(SENTENCES) else '/annotate/annotate/1',
			unextlink=('/annotate/annotate/%d' % firstunannotated(username))
				if sentno < len(SENTENCES) else '#',
			treestr=treestr, senttok=' '.join(senttok), id=id,
			sentno=sentno, lineno=lineno + 1, totalsents=len(SENTENCES),
			numannotated=numannotated(username),
			poslabels=sorted(workerattr('poslabels')),
			phrasallabels=sorted(t for t in workerattr('phrasallabels') if '}' not in t),
			functiontags=sorted(t for t in (workerattr('functiontags')
				| set(app.config['FUNCTIONTAGWHITELIST'])) if '}' not in t and '@' not in t),
			morphtags=sorted(workerattr('morphtags')),
			annotationhelp=ANNOTATIONHELP,
			rows=rows, cols=100,
			msg=msg)


@app.route('/annotate/redraw')
@loginrequired
def redraw():
	"""Validate and re-draw tree."""
	sentno = int(request.args.get('sentno'))  # 1-indexed
	sent = SENTENCES[QUEUE[sentno - 1][0]]
	orig_senttok, _ = worker.postokenize(sent)
	if app.config['CGELVALIDATE'] is None:
		treestr = request.args.get('tree')
		link = ('<a href="/annotate/accept?%s">accept this tree</a>'
			% urlencode(dict(sentno=sentno, tree=treestr)))
	else: 
		cgel_tree = request.args.get('tree')
		treestr = "(ROOT " + cgel.parse(cgel_tree)[0].ptb() + ")"
		treestr = writediscbrackettree(DrawTree(treestr).nodes[0],orig_senttok)
		link = ('<a href="/annotate/accept?%s">accept this tree</a>'
			% urlencode(dict(sentno=sentno, tree=cgel_tree)))
	try:
		tree, senttok, msg = validate(treestr, orig_senttok)
	except ValueError as err:
		return str(err)
	oldtree = request.args.get('oldtree', '')
	if oldtree and treestr != oldtree:
		session['actions'][EDITDIST] += editdistance(treestr, oldtree)
		session.modified = True
	return Markup('%s\n\n%s\n\n%s' % (
			msg,
			link,
			# DrawTree(tree, senttok).svg(funcsep='-', hscale=45)
			DrawTree(tree, senttok).text(
				unicodelines=True, html=True, funcsep='-', morphsep='/',
				nodeprops='t0', maxwidth=30)
			))


@app.route('/annotate/newlabel')
@loginrequired
def newlabel():
	"""Re-draw tree with newly picked label."""
	sentno = int(request.args.get('sentno'))  # 1-indexed
	sent = SENTENCES[QUEUE[sentno - 1][0]]
	orig_senttok, _ = worker.postokenize(sent)
	if app.config['CGELVALIDATE'] is None:
		treestr = request.args.get('tree')
	else: 
		treestr = "(ROOT " + cgel.parse(request.args.get('tree'))[0].ptb() + ")"
		treestr = writediscbrackettree(DrawTree(treestr).nodes[0],orig_senttok)
	try:
		tree, senttok, msg = validate(treestr, orig_senttok)
	except ValueError as err:
		return str(err)
	# FIXME: re-factor; check label AFTER replacing it
	# now actually replace label at nodeid
	_treeid, nodeid = request.args.get('nodeid', '').lstrip('t').split('_')
	nodeid = int(nodeid)
	dt = DrawTree(tree, senttok)
	m = LABELRE.match(dt.nodes[nodeid].label)
	if 'label' in request.args:
		label = request.args.get('label', '')
		dt.nodes[nodeid].label = (label
				+ (m.group(2) or '')
				+ (m.group(3) or ''))
	elif 'function' in request.args:
		label = request.args.get('function', '')
		if label == '':
			dt.nodes[nodeid].label = '%s%s' % (
					m.group(1), m.group(3) or '')
		else:
			dt.nodes[nodeid].label = '%s-%s%s' % (
					m.group(1), label, m.group(3) or '')
	elif 'morph' in request.args:
		label = request.args.get('morph', '')
		if label == '':
			dt.nodes[nodeid].label = '%s%s' % (
					m.group(1), m.group(2) or '')
		else:
			dt.nodes[nodeid].label = '%s%s/%s' % (
					m.group(1), m.group(2) or '', label)
	else:
		raise ValueError('expected label or function argument')
	tree = dt.nodes[0]
	dt = DrawTree(tree, senttok)  # kludge..
	if app.config['CGELVALIDATE'] is None:
		treestr = writediscbrackettree(tree, senttok, pretty=True).rstrip()
	else:
<<<<<<< HEAD
=======
		# writetree requires a string to be passed as its third argument; '1' is a dummy value 
>>>>>>> 1f95fe61
		block = writetree(ParentedTree.convert(tree), senttok, '1', 'export', comment='')  #comment='%s %r' % (username, actions))
		block = io.StringIO(block)	# make it a file-like object
		treestr = next(load_as_cgel(block))
	link = ('<a href="/annotate/accept?%s">accept this tree</a>'
			% urlencode(dict(sentno=sentno, tree=treestr)))
	session['actions'][RELABEL] += 1
	session.modified = True
	return Markup('%s\n\n%s\n\n%s\t%s' % (
			msg,
			link,
			dt.text(unicodelines=True, html=True, funcsep='-', morphsep='/',
				nodeprops='t0', maxwidth=30),
			treestr))


@app.route('/annotate/reattach')
@loginrequired
def reattach():
	"""Re-draw tree after re-attaching node under new parent."""
	sentno = int(request.args.get('sentno'))  # 1-indexed
	sent = SENTENCES[QUEUE[sentno - 1][0]]
	orig_senttok, _ = worker.postokenize(sent)
	if app.config['CGELVALIDATE'] is None:
		treestr = request.args.get('tree')
	else: 
		treestr = "(ROOT " + cgel.parse(request.args.get('tree'))[0].ptb() + ")"
		treestr = writediscbrackettree(DrawTree(treestr).nodes[0],orig_senttok)
	try:
		tree, senttok, msg = validate(treestr, orig_senttok)
	except ValueError as err:
		return str(err)
	dt = DrawTree(tree, senttok)
	error = ''
	if request.args.get('newparent') == 'deletenode':
		# remove nodeid by replacing it with its children
		_treeid, nodeid = request.args.get('nodeid', '').lstrip('t').split('_')
		nodeid = int(nodeid)
		x = dt.nodes[nodeid]
		if nodeid == 0 or isinstance(x[0], int):
			error = 'ERROR: cannot remove ROOT or POS node'
		else:
			children = list(x)
			x[:] = []
			for y in dt.nodes[0].subtrees():
				if any(child is x for child in y):
					i = y.index(x)
					y[i:i + 1] = children
					tree = canonicalize(dt.nodes[0])
					dt = DrawTree(tree, senttok)  # kludge..
					break
	elif request.args.get('nodeid', '').startswith('newlabel_'):
		# splice in a new node under parentid
		_treeid, newparent = request.args.get('newparent', ''
				).lstrip('t').split('_')
		newparent = int(newparent)
		label = request.args.get('nodeid').split('_', 1)[1]
		y = dt.nodes[newparent]
		if isinstance(y[0], int):
			error = 'ERROR: cannot add node under POS tag'
		else:
			children = list(y)
			y[:] = []
			y[:] = [Tree(label, children)]
			tree = canonicalize(dt.nodes[0])
			dt = DrawTree(tree, senttok)  # kludge..
	else:  # re-attach existing node at existing new parent
		_treeid, nodeid = request.args.get('nodeid', '').lstrip('t').split('_')
		nodeid = int(nodeid)
		_treeid, newparent = request.args.get('newparent', ''
				).lstrip('t').split('_')
		newparent = int(newparent)
		# remove node from old parent
		# dt.nodes[nodeid].parent.pop(dt.nodes[nodeid].parent_index)
		x = dt.nodes[nodeid]
		y = dt.nodes[newparent]
		for node in x.subtrees():
			if node is y:
				error = ('ERROR: cannot re-attach subtree'
						' under (descendant of) itself\n')
				break
		else:
			for node in dt.nodes[0].subtrees():
				if any(child is x for child in node):
					if len(node) > 1:
						node.remove(x)
						dt.nodes[newparent].append(x)
						tree = canonicalize(dt.nodes[0])
						dt = DrawTree(tree, senttok)  # kludge..
					else:
						error = ('ERROR: re-attaching only child creates'
								' empty node %s; remove manually\n' % node)
					break
	if app.config['CGELVALIDATE'] is None:
		treestr = writediscbrackettree(tree, senttok, pretty=True).rstrip()
	else:
<<<<<<< HEAD
=======
		# writetree requires a string to be passed as its third argument; '1' is a dummy value 
>>>>>>> 1f95fe61
		block = writetree(ParentedTree.convert(tree), senttok, '1', 'export', comment='')  #comment='%s %r' % (username, actions))
		block = io.StringIO(block)	# make it a file-like object
		treestr = next(load_as_cgel(block))
	link = ('<a href="/annotate/accept?%s">accept this tree</a>'
			% urlencode(dict(sentno=sentno, tree=treestr)))
	if error == '':
		session['actions'][REATTACH] += 1
		session.modified = True
	return Markup('%s\n\n%s\n\n%s%s\t%s' % (
			msg,
			link, error,
			dt.text(unicodelines=True, html=True, funcsep='-', morphsep='/',
				nodeprops='t0', maxwidth=30),
			treestr))


@app.route('/annotate/reparsesubtree')
@loginrequired
def reparsesubtree():
	"""Re-parse selected subtree."""
	sentno = int(request.args.get('sentno'))  # 1-indexed
	sent = SENTENCES[QUEUE[sentno - 1][0]]
	orig_senttok, _ = worker.postokenize(sent)
	username = session['username']
	treestr = request.args.get('tree', '')
	try:
		tree, senttok, msg = validate(treestr, orig_senttok)
	except ValueError as err:
		return str(err)
	error = ''
	dt = DrawTree(tree, senttok)
	_treeid, nodeid = request.args.get('nodeid', '').lstrip('t').split('_')
	nodeid = int(nodeid)
	subseq = sorted(dt.nodes[nodeid].leaves())
	subsent = ' '.join(senttok[n] for n in subseq)
	# FIXME only works when root label of tree matches label in grammar.
	# need a single label that works across all stages.
	root = dt.nodes[nodeid].label
	# root = grammar.tolabel[next(iter(grammar.tblabelmapping[root]))]
	resp = WORKERS[username].submit(
			worker.getparses,
			subsent,
			(), (),
			root=root).result()
	_senttok, parsetrees, _messages, _elapsed = resp
	app.logger.info('%d-%d. [parse trees=%d] %s',
			sentno, nodeid, len(parsetrees), subsent)
	print(parsetrees[0][1])
	nbest = Markup('<pre>%d parse trees\n'
			'<a href="javascript: toggle(\'nbest\'); ">cancel</a>\n'
			'%s</pre>' % (
			len(parsetrees),
			'\n'.join('%(n)d. [%(prob)s] '
				'<a href="#" onClick="picksubtree(%(n)d); ">'
				'use this subtree</a>; '
				'\n\n'
				'%(tree)s' % dict(
					n=n + 1,
					prob=probstr(prob),
					tree=DrawTree(tree, subsent.split()).text(
						unicodelines=True, html=True, funcsep='-',
						morphsep='/', nodeprops='t%d' % (n + 1), maxwidth=30))
				for n, (prob, tree, _treestr, fragments)
				in enumerate(parsetrees))))
	return nbest


@app.route('/annotate/replacesubtree')
@loginrequired
def replacesubtree():
	n = int(request.args.get('n', 0))
	sentno = int(request.args.get('sentno'))  # 1-indexed
	sent = SENTENCES[QUEUE[sentno - 1][0]]
	orig_senttok, _ = worker.postokenize(sent)
	username = session['username']
	treestr = request.args.get('tree')
	if app.config['CGELVALIDATE'] is None:
		treestr = request.args.get('tree')
	else: 
		treestr = "(ROOT " + cgel.parse(request.args.get('tree'))[0].ptb() + ")"
		treestr = writediscbrackettree(DrawTree(treestr).nodes[0],orig_senttok)
	try:
		tree, senttok, msg = validate(treestr, orig_senttok)
	except ValueError as err:
		return str(err)
	error = ''
	dt = DrawTree(tree, senttok)
	_treeid, nodeid = request.args.get('nodeid', '').lstrip('t').split('_')
	nodeid = int(nodeid)
	subseq = sorted(dt.nodes[nodeid].leaves())
	subsent = ' '.join(senttok[n] for n in subseq)
	root = dt.nodes[nodeid].label
	resp = WORKERS[username].submit(
			worker.getparses,
			subsent, (), (),
			root=root).result()
	_senttok, parsetrees, _messages, _elapsed = resp
	newsubtree = parsetrees[n - 1][1]
	pos = sorted(list(newsubtree.subtrees(
			lambda n: isinstance(n[0], int))),
			key=lambda n: n[0])
	for n, a in enumerate(pos):
		a[0] = subseq[n]
	dt.nodes[nodeid][:] = newsubtree[:]
	tree = canonicalize(dt.nodes[0])
	dt = DrawTree(tree, senttok)  # kludge..
	treestr = writediscbrackettree(tree, senttok, pretty=True).rstrip()
	session['actions'][REPARSE] += 1
	session.modified = True
	link = ('<a href="/annotate/accept?%s">accept this tree</a>'
			% urlencode(dict(sentno=sentno, tree=treestr)))
	return Markup('%s\n\n%s\n\n%s%s\t%s' % (
			msg,
			link, error,
			dt.text(unicodelines=True, html=True, funcsep='-', morphsep='/',
				nodeprops='t0', maxwidth=30),
			treestr))


@app.route('/annotate/accept')
@loginrequired
def accept():
	"""Store parse & redirect to next sentence."""
	# should include n referring to which n-best tree is to be accepted,
	# or tree in discbracket format if tree was manually edited.
	sentno = int(request.args.get('sentno'))  # 1-indexed
	lineno = QUEUE[sentno - 1][0]
	id = QUEUE[sentno - 1][3]
	sent = SENTENCES[lineno]
	username = session['username']
	actions = session['actions']
	actions[TIME] = int(round(time() - actions[TIME]))
	treestr = None
	if 'dec' in request.args:
		actions[DECTREE] += int(request.args.get('dec', 0))
	if 'tree' in request.args:
		n = 0
		if app.config['CGELVALIDATE'] is None:
			treestr = request.args.get('tree')
		else:
			orig_senttok, _ = worker.postokenize(sent)
			treestr = "(ROOT " + cgel.parse(request.args.get('tree'))[0].ptb() + ")"
			treestr = writediscbrackettree(DrawTree(treestr).nodes[0],orig_senttok)
		tree, senttok = discbrackettree(treestr)
		# the tokenization may have been updated with gaps, so store the new one
		SENTENCES[lineno] = ' '.join(senttok)
		if False:
			reversetransform(tree, senttok, ('APPEND-FUNC', 'addCase'))
	else:
		n = int(request.args.get('n', 0))
		require = request.args.get('require', '')
		block = request.args.get('block', '')
		require, block = parseconstraints(require, block)
		resp = WORKERS[username].submit(
				worker.getparses,
				sent, require, block).result()
		senttok, parsetrees, _messages, _elapsed = resp
		tree = parsetrees[n - 1][1]
		if False:
			# strip function tags
			for node in tree.subtrees():
				node.label = LABELRE.match(node.label).group(1)
	actions[NBEST] = n
	session.modified = True
	block = writetree(tree, senttok, str(lineno + 1), 'export',
		comment='%s %r' % (username, actions))
	app.logger.info(block)
	treeout = block
	cgel_tree = "none"
	if app.config['CGELVALIDATE'] is not None:
		block = io.StringIO(block)	# make it a file-like object
		cgel_tree = str(next(load_as_cgel(block)))
	addentry(id, lineno, treeout, cgel_tree, actions)	# save annotation in the database
	WORKERS[username].submit(worker.augment, [tree], [senttok])	# update the parser's grammar
	
	# validate and stay on this sentence if there are issues
	if treestr:
		_tree, _senttok, msg = validate(treestr, senttok)

		if 'ERROR' in msg or 'WARNING' in msg:
			flash('Your annotation for sentence %d was stored %r but may contain errors. Please click Validate to check.' % (sentno, actions))
			return redirect(url_for('annotate', sentno=sentno))
	flash('Your annotation for sentence %d was stored %r' % (sentno, actions))
	return (redirect(url_for('annotate', sentno=1))
		if sentno >= len(SENTENCES)
		else redirect(url_for('annotate', sentno=sentno+1)))

@app.route('/annotate/context/<int:lineno>')
def context(lineno):
	"""Show all sentences, in original order."""
	ranking = {a[0]: n for n, a in enumerate(QUEUE, 1)}
	return render_template('context.html',
			sentences=SENTENCES, ranking=ranking, lineno=lineno)


@app.route('/annotate/export')
def export():
	"""Export annotations by current user."""
	return Response(
			''.join(readannotations(session['username']).values()),
			mimetype='text/plain')

@app.route('/annotate/exportallcgeltrees')
def exportallcgeltrees():
	"""Export all annotations by current user in .cgel format."""
	assert load_as_cgel
	username = session['username']
	db = getdb()
	cur = db.execute(
			'select cgel_tree from entries where username = ? '
			'order by sentno asc',
			(username, ))
	entries = [a[0] for a in cur]
	cgeltrees = '\n'.join(entries)
	return Response(cgeltrees, mimetype='text/plain')

@app.route('/annotate/download_pdf')
def download_pdf():
	# file header -- forest package
	HEADER = r"""
	\documentclass[tikz,border=12pt]{standalone}
	\usepackage[linguistics]{forest}
	\usepackage{times}
	\usepackage{textcomp}
	\usepackage{xcolor}
	\usepackage{soul}
	\usepackage[T1]{fontenc}
	\usepackage{marvosym}

	\definecolor{orange}{HTML}{FFCCFF}
	\definecolor{ltyellow}{HTML}{FFFFAA}
	\definecolor{cgelblue}{HTML}{009EE0}

	% text highlight color
	% https://tex.stackexchange.com/a/352959
	\newcommand{\hlc}[2][yellow]{{%
		\colorlet{foo}{#1}%
		\sethlcolor{foo}\hl{#2}}%
	}
	\newcommand{\hlgreen}[2][green]{{%
		\colorlet{foo}{#1}%
		\sethlcolor{foo}\hl{#2}}%
	}

	\pagestyle{empty}
	%----------------------------------------------------------------------
	% Node labels in CGEL trees are defined with \Node,
	% which is defined so that \Node{Abcd}{Xyz} yields
	% a label with the function Abcd on the top, in small
	% sanserif font, followed by a colon, and the category
	% Xyz on the bottom.
	\newcommand{\Node}[2]{\small\textsf{#1:}\\{#2}}
	% For commonly used functions this is defined with \(function)
	\newcommand{\Head}[1]{\Node{Head}{#1}}
	\newcommand{\Subj}[1]{\Node{Subj}{#1}}
	\newcommand{\Comp}[1]{\Node{Comp}{#1}}
	\newcommand{\Mod}[1]{\Node{Mod}{#1}}
	\newcommand{\Det}[1]{\Node{Det}{#1}}
	\newcommand{\PredComp}[1]{\Node{PredComp}{#1}}
	\newcommand{\Crd}[1]{\Node{Coordinate}{#1}}
	\newcommand{\Mk}[1]{\Node{Marker}{#1}}
	\newcommand{\Obj}[1]{\Node{Obj}{#1}}
	\newcommand{\Sup}[1]{\Node{Supplement}{#1}}
	\newcommand{\idx}[1]{\textsubscript{\fcolorbox{red}{white}{\textcolor{red}{#1}}}}
	%----------------------------------------------------------------------
	\begin{document}
	"""
	
	FOOTER = '''
	\\end{document}
	'''

	cgeltree = request.args.get('tree')
	inner_tex = cgel.parse(cgeltree)[0].drawtex()
	cgel_latex = HEADER + inner_tex + FOOTER
	output_dir = "pdf_tmp"

	with open(os.path.join(output_dir, "file.tex"), 'w') as latex_file:
		latex_file.write(cgel_latex)

	subprocess.run(['pdflatex', '-output-directory', output_dir, os.path.join(output_dir, "file.tex")])

	pdf_path = os.path.join(output_dir, "file.pdf")

	return send_file(pdf_path, as_attachment=True, attachment_filename='downloaded_file.pdf')

@app.route('/annotate/exportcgeltree')
def exportcgeltree():
	"""Produce single tree in .cgel format"""
	cgeltree = request.args.get('tree')
	return Response(cgeltree, mimetype='text/plain')

@app.route('/annotate/favicon.ico')
@app.route('/favicon.ico')
def favicon():
	"""Serve the favicon."""
	return send_from_directory(os.path.join(app.root_path, 'static'),
			'parse.ico', mimetype='image/vnd.microsoft.icon')


@app.route('/annotate/static/script.js')
def javascript():
	"""Serve javascript."""
	return send_from_directory(os.path.join(app.root_path, 'static'),
			'script.js', mimetype='text/javascript')


@app.route('/annotate/static/style.css')
def stylecss():
	"""Serve style.css."""
	return send_from_directory(os.path.join(app.root_path, 'static'),
			'style.css', mimetype='text/css')

def isGapToken(tok):
	return tok.startswith('_.')

# tree functions
ALLOW_EDIT_SENT = True
ALLOW_EDIT_GAPS = True
ALLOW_MULTIWORD_POS = True
ALLOW_UNSEEN_NONCE_CAT = True
ALLOW_UNSEEN_NONCE_FXN = True
ALLOW_UNSEEN_VAR_CAT = True
COIDXRE = re.compile(r'\.(\w+)')	# coindexation variable in constituent label

def isValidPOS(x):
    return x in workerattr('poslabels')

def isValidPhraseCat(x):
    return x in workerattr('phrasallabels') or (ALLOW_MULTIWORD_POS and isValidPOS(x))

def isValidFxn(x):
    return x in workerattr('functiontags') or x in app.config['FUNCTIONTAGWHITELIST'] or (ALLOW_UNSEEN_NONCE_FXN and '+' in x)

def validate(treestr, senttok):
	"""Verify whether a user-supplied tree is well-formed."""
	msg = ''
	try:
		tree, sent1 = discbrackettree(treestr)
	except Exception as err:
		raise ValueError('ERROR: cannot parse tree bracketing\n%s' % err)
	# check that sent is not modified
	if senttok!=sent1:
		if [x for x in senttok if not isGapToken(x)] == [x for x in sent1 if not isGapToken(x)] and ALLOW_EDIT_GAPS:
			# change only to gaps, which is OK
			pass
		elif ALLOW_EDIT_SENT:
			msg += 'Sentence has been modified. '
		else:
			raise ValueError('ERROR: sentence was modified.\n'
					'got:\t%s\nshould be:\t%s' % (
					' '.join(a or '' for a in sent1), ' '.join(senttok)))
	nGaps = len(list(filter(isGapToken, sent1)))
	if nGaps>0:
		msg += f'Sentence contains {nGaps} gap(s). '
	# check tree structure
	coindexed = defaultdict(set)	# {coindexationvar -> {labels}}
	for node in tree.subtrees():
		if node is not tree.root and node.label==tree.root.label:
			raise ValueError(('ERROR: non-root node cannot have same label as root: '+node.label))
		m = LABELRE.match(node.label)
		if m is None:
			raise ValueError('malformed label: %r\n'
					'expected: cat-func/morph or cat-func; e.g. NN-SB/Nom'
					% node.label)
		else:
			mCoidx = COIDXRE.search(node.label)
			if mCoidx:
				coindexed[mCoidx.group(1)].add(node.label)
		if len(node) == 0:
			raise ValueError(('ERROR: a constituent should have '
					'one or more children:\n%s' % node))
		# a POS tag
		elif isinstance(node[0], int):
			if not isValidPOS(m.group(1)):
				raise ValueError(('ERROR: invalid POS tag: %s for %d=%s\n'
						'valid POS tags: %s' % (
						node.label, node[0], senttok[node[0]],
						', '.join(sorted(workerattr('poslabels'))))))
			elif m.group(2) and not isValidFxn(m.group(2)[1:]):
				raise ValueError(('ERROR: invalid function tag:\n%s\n'
						'valid labels: %s' % (
						node, ', '.join(sorted(workerattr('functiontags'))))))
			elif len(node) != 1:
				raise ValueError(('ERROR: a POS tag must have exactly one '
						'token as child and nothing else:\n%s' % node))
		# not a POS tag but a phrasal node
		elif not all(isinstance(child, Tree) for child in node):
			raise ValueError(('ERROR: a constituent cannot have a token '
					'as child:\n%s' % node))
		elif not isValidPhraseCat(m.group(1)):
			if ALLOW_UNSEEN_VAR_CAT and '.' in m.group(1):
				msg += f'WARNING: unseen category with variable {m.group(1)} '
			elif ALLOW_UNSEEN_NONCE_CAT and '+' in m.group(1):
				msg += f'WARNING: unseen nonce category {m.group(1)} '
			else:
				raise ValueError(('ERROR: invalid constituent label:\n%s\n'
						'valid labels: %s' % (
						node, ', '.join(sorted(workerattr('phrasallabels'))))))
		if m.group(2) and not isValidFxn(m.group(2)[1:]):
			raise ValueError(('ERROR: invalid function tag:\n%s\n'
					'valid labels: %s' % (
					node, ', '.join(sorted(workerattr('functiontags'))))))
	for coindexedset in coindexed.values():
		if len(coindexedset)<2:
			msg += f'ERROR: coindexation variable should have at least two (distinct) constituents: {coindexedset!r} '
			# message not exception because exception blocks display of the tree

	# construct an export representation of this tree for validation purposes only
	# writetree requires a string to be passed as its third argument; '1' is a dummy value 
	block = writetree(tree, senttok, '1', 'export', comment='')  #comment='%s %r' % (username, actions))
	block = io.StringIO(block)	# make it a file-like object

	if load_as_cgel:	# run the CGEL validator
		STDERR = sys.stderr
		errS = io.StringIO()
		sys.stderr = errS
		try:
			cgeltree = next(load_as_cgel(block))
			nWarn = cgeltree.validate(require_verb_xpos=False, require_num_xpos=False) if app.config['CGELVALIDATE'] else None
		except AssertionError:
			print(traceback.format_exc(), file=errS)
		sys.stderr = STDERR
		if not app.config['CGELVALIDATE']:
			msg += '\n(CGEL VALIDATOR IS OFF)\n'
		else:
			errS = errS.getvalue()
			if errS:
				msg += '\nCGEL VALIDATOR\n==============\n' + errS
			else:
				msg += '\nCGEL VALIDATOR: OK\n'

	msg = f'<font color=red>{msg}</font>' if msg else ''
	return tree, sent1, msg

def entropy(seq):
	"""Calculate entropy of a probability distribution.

	>>> entropy([0.25, 0.25, 0.25, 0.25])  # high uncertainty, high entropy
	2.0
	>>> entropy([0.9, 0.05, 0.05])  # low uncertainty, low entropy
	0.5689955935892812
	"""
	if not seq:
		return 0
	probmass = sum(seq)
	probs = [prob / probmass for prob in seq]
	return -sum(p * log(p, 2) for p in probs)


def parseconstraints(require, block):
	"""
	>>> parseconstraints("NP 0-2\tPP 0-1,4", "")
	(('NP', [0, 1, 2]), ('PP', [0, 1, 4])), ()
	"""
	def constr(item):
		"""Parse a single constraint."""
		label, span = item.split(' ', 1)
		seq = []
		for rng in span.split(','):
			if '-' in rng:
				b, c = rng.split('-')
				seq.extend(range(int(b), int(c) + 1))
			else:
				seq.append(int(rng))
		return label, seq

	if require:
		require = tuple((label, tuple(indices))
				for label, indices in sorted(map(constr, require.split('\t'))))
	else:
		require = ()
	if block:
		block = tuple((label, tuple(indices))
				for label, indices in sorted(map(constr, block.split('\t'))))
	else:
		block = ()
	return require, block


def getspans(tree):
	"""Yield spans of Tree object."""
	for node in tree.subtrees():
		if node is not tree:  # skip root
			yield node.label, tuple(sorted(node.leaves()))


def decisiontree(parsetrees, sent, urlprm):
	"""Create a decision tree to select among n trees."""
	# The class labels are the n-best trees 0..n
	# The attributes are the labeled spans in the trees; they split the n-best
	# trees into two sets with and without that span.
	spans = {}
	if len(parsetrees) <= 1:
		return '', 0, None
	for n, (_prob, tree, _, _) in enumerate(parsetrees):
		for span in getspans(tree):
			# simplest strategy: store presence of span as binary feature
			# perhaps better: use weight from tree probability
			spans.setdefault(span, set()).add(n)

	# create decision tree with scikit-learn
	features = list(spans)
	featurenames = ['[%s %s]' % (label, ' '.join(sent[n] for n in leaves))
			for label, leaves in features]
	data = np.array([[n in spans[span] for span in features]
			for n in range(len(parsetrees))], dtype=bool)
	estimator = DecisionTreeClassifier(random_state=0)
	estimator.fit(data, range(len(parsetrees)),
			sample_weight=[prob for prob, _, _, _ in parsetrees])
	path = estimator.decision_path(data)

	def rec(tree, n=0, depth=0):
		"""Recursively produce a string representation of a decision tree."""
		if tree.children_left[n] == tree.children_right[n]:
			x = tree.value[n].nonzero()[1][0]
			prob, _tree, _treestr, _fragments = parsetrees[x]
			thistree = ('%(n)d. [%(prob)s] '
					'<a href="/annotate/accept?%(urlprm)s">accept this tree</a>; '
					'<a href="/annotate/edit?%(urlprm)s">edit</a>; '
					'<a href="/annotate/deriv?%(urlprm)s">derivation</a>\n\n'
					% dict(
						n=x + 1,
						prob=probstr(prob),
						urlprm=urlencode(dict(urlprm, n=x + 1, dec=depth))))
			return ('<span id="d%d" style="display: none; ">%stree %d:\n'
					'%s</span>' % (n, depth * '\t', x + 1, thistree))
		left = tree.children_left[n]
		right = tree.children_right[n]
		return ('<span id=d%(n)d style="display: %(display)s; ">'
				'%(indent)s%(constituent)s '
				'<a href="javascript: showhide(\'d%(right)s\', \'d%(left)s\', '
					'\'dd%(exright)s\', \'%(numtrees)s\'); ">'
					'good constituent</a> '
				'<a href="javascript: showhide(\'d%(left)s\', \'d%(right)s\', '
					'\'dd%(exleft)s\', \'%(numtrees)s\'); ">'
					'bad constituent</a> '
				'%(subtree1)s%(subtree2)s</span>' % dict(
				n=n,
				display='block' if n == 0 else 'none',
				indent=depth * 4 * ' ',
				constituent=featurenames[tree.feature[n]],
				left=left, right=right,
				exleft=path[:, left].nonzero()[0][0],
				exright=path[:, right].nonzero()[0][0],
				numtrees=len(parsetrees),
				subtree1=rec(tree, left, depth + 1),
				subtree2=rec(tree, right, depth + 1),
				))
	nodes = rec(estimator.tree_)
	leaves = []
	seen = set()
	for n in range(estimator.tree_.node_count):
		x = estimator.tree_.value[n].nonzero()[1][0]
		if x in seen:
			continue
		seen.add(x)
		_prob, xtree, _treestr, _fragments = parsetrees[x]
		thistree = DrawTree(xtree, sent).text(
				unicodelines=True, html=True, funcsep='-', morphsep='/',
				nodeprops='t%d' % (x + 1), maxwidth=30)
		leaves.append('<span id="dd%d" style="display: none; ">%s</span>' %
				(x, thistree))
	return nodes + ''.join(leaves), estimator.tree_.max_depth, path


if __name__ == '__main__':
	pass<|MERGE_RESOLUTION|>--- conflicted
+++ resolved
@@ -123,11 +123,7 @@
 		raise ValueError('SENTENCES not configured')
 	sentences = []
 	with open(sentfilename, mode='r') as csv_file:
-<<<<<<< HEAD
-		csv_reader = csv.DictReader(csv_file)
-=======
 		csv_reader = csv.DictReader(csv_file, delimiter='\t', quoting=csv.QUOTE_NONE)
->>>>>>> 1f95fe61
 		for row in csv_reader:
 			if any(field.strip() for field in row.values()):
 				sentences.append(row)
@@ -172,11 +168,7 @@
 	# read sentences to annotate
 	sentences = []
 	with open(sentfilename, mode='r') as csv_file:
-<<<<<<< HEAD
-		csv_reader = csv.DictReader(csv_file)
-=======
 		csv_reader = csv.DictReader(csv_file, delimiter='\t', quoting=csv.QUOTE_NONE)
->>>>>>> 1f95fe61
 		for row in csv_reader:
 			if any(field.strip() for field in row.values()):
 				sentences.append(row['sentence'])
@@ -493,10 +485,6 @@
 	db.commit()
 	return jsonify({"success": True})
 
-<<<<<<< HEAD
-=======
-
->>>>>>> 1f95fe61
 @app.route('/retokenize', methods=['POST'])
 def retokenize():
 	sentno = int(request.json.get('sentno', 0))
@@ -663,11 +651,7 @@
 	msg = ''
 	if request.args.get('annotated', False):
 		msg = Markup('<font color=red>You have already annotated '
-<<<<<<< HEAD
-				'this sentence.</font><button id="undo" onclick="undoAccept()">Reset</button>')
-=======
 				'this sentence.</font><button id="undo" onclick="undoAccept()">Delete tree from database</button>')
->>>>>>> 1f95fe61
 		tree, senttok = discbrackettree(request.args.get('tree'))
 	elif 'n' in request.args:
 		msg = Markup('<button id="undo" onclick="goback()">Go back</button>')
@@ -689,11 +673,7 @@
 	if app.config['CGELVALIDATE'] is None:
 		treestr = writediscbrackettree(tree, senttok, pretty=True).rstrip()
 		rows = max(5, treestr.count('\n') + 1)
-<<<<<<< HEAD
-	else: 
-=======
 		# writetree requires a string to be passed as its third argument; '1' is a dummy value 
->>>>>>> 1f95fe61
 		block = writetree(tree, senttok, '1', 'export', comment='')  #comment='%s %r' % (username, actions))
 		block = io.StringIO(block)
 		treestr = next(load_as_cgel(block))
@@ -803,10 +783,7 @@
 	if app.config['CGELVALIDATE'] is None:
 		treestr = writediscbrackettree(tree, senttok, pretty=True).rstrip()
 	else:
-<<<<<<< HEAD
-=======
 		# writetree requires a string to be passed as its third argument; '1' is a dummy value 
->>>>>>> 1f95fe61
 		block = writetree(ParentedTree.convert(tree), senttok, '1', 'export', comment='')  #comment='%s %r' % (username, actions))
 		block = io.StringIO(block)	# make it a file-like object
 		treestr = next(load_as_cgel(block))
@@ -902,10 +879,7 @@
 	if app.config['CGELVALIDATE'] is None:
 		treestr = writediscbrackettree(tree, senttok, pretty=True).rstrip()
 	else:
-<<<<<<< HEAD
-=======
 		# writetree requires a string to be passed as its third argument; '1' is a dummy value 
->>>>>>> 1f95fe61
 		block = writetree(ParentedTree.convert(tree), senttok, '1', 'export', comment='')  #comment='%s %r' % (username, actions))
 		block = io.StringIO(block)	# make it a file-like object
 		treestr = next(load_as_cgel(block))
