"""Web interface for treebank annotation.

TODO (nschneid):
- validate on accept without entering edit mode
- EVENTUALLY: additional metadata fields e.g. comments, original untokenized sentence

Design notes:

- settings.cfg: The sentences, grammar, user accounts, and other fixed
  configuration parameters are read from a file called "settings.cfg".
  NB: besides the grammar, the treebank the grammar was based on is
  required. Make sure that paths in the grammar parameter file are valid
  (including headrules).
- <filename>.rankings.json: The order in which sentences are annotated
  (prioritization) is fixed before the web service is started, and created by a
  separate command (initpriorities) and stored in a JSON file read at startup
  of the web app.
- annotate.db, schema.sql: Annotations are stored in an sqlite database;
  initialize with "flask initdb".
- session cookie: login status and the per-sentence user interactions are
  stored in a cookie.
- Parsing is done in subprocesses, one for each user, in order to isolate the
  parsing from the Flask process and from other users. Since these subprocesses
  are stored in a global variable (WORKERS), there should only be a single
  Flask process, but multiple threads are needed to get actual parallelism:
  $ flask run --with-threads
  The use of a global variable is a compromise to avoid the complexity of
  running a task queue like celery, or a separate webserver for each user.
"""
import os
import re
import sys
import csv
import json
import sqlite3
import logging
import subprocess
import click
from math import log
from time import time
from datetime import datetime
from functools import wraps
from collections import OrderedDict
from concurrent.futures import ProcessPoolExecutor
from concurrent.futures.process import BrokenProcessPool
from urllib.parse import urlparse, urlencode, urljoin
from flask import (Flask, Markup, Response, jsonify, request, session, g, flash, abort,
		redirect, url_for, render_template, send_file, send_from_directory,
		stream_with_context)
import numpy as np
from sklearn.tree import DecisionTreeClassifier
from discodop.tree import (Tree, DrawTree, DrawDependencies,
		writediscbrackettree, brackettree, writebrackettree)
from discodop.treebank import writetree, writedependencies, exporttree
from discodop.treetransforms import canonicalize
from discodop.treebanktransforms import reversetransform
from discodop.parser import probstr
from discodop.disambiguation import testconstraints
from discodop.heads import applyheadrules
from discodop.eval import editdistance
import worker
from workerattr import workerattr
from activedoptree import ActivedopTree, LABELRE, is_punct_label
sys.path.append('./cgel')
try:
	import cgel
	from tree2tex import trees2tex
except ImportError:
	cgel = None
	load_as_cgel = None


app = Flask(__name__)  # pylint: disable=invalid-name
# WORKERS = {}  # dict mapping username to process pool
SENTENCES = None
QUEUE = None
ANNOTATIONHELP = """
- If altering the tokenization, ensure that tokens are numbered sequentially.
- Use _. as the token for a gap.
"""
(NBEST, CONSTRAINTS, DECTREE, REATTACH, RELABEL, REPARSE, EDITDIST, TIME
		) = range(8)
# e.g., "NN-SB/Nom" => ('NN', '-SB', '/Nom')

def senttok_escape(senttok):
	"""Replace special characters in a tokenized sentence.
	If a token is an 'istring' property of a PUNCT_ESCAPING element, replace it with the 'ptree_token' property."""
	senttok = list(senttok)
	for i, token in enumerate(senttok):
		for e in app.config['PUNCT_ESCAPING']:
			if token == e['istring']:
				senttok[i] = e['ptree_token']
				break
	return senttok

def sent_escape(sent):
	"""Replace special characters in a sentence. (First splits the sentence into tokens.)
	If a token is an 'istring' property of a PUNCT_ESCAPING element, replace it with the 'ptree_token' property."""
	senttok = sent.split()
	return " ".join(senttok_escape(senttok))

# Load default config and override config from an environment variable
app.config.update(
		DATABASE=os.path.join(app.root_path, 'annotate.db'),
		SECRET_KEY=None,  # set in settings.cfg to protect session cookies
		DEBUG=False,  # whether to enable Flask debug UI
		LIMIT=100,  # maximum sentence length
		FUNCTIONTAGWHITELIST=(),  # optional list of function tags to always accept
		GRAMMAR=None,  # path to a directory with the initial grammar.
		SENTENCES=None,  # a filename with sentences to annotate, one per line.
		ACCOUNTS=None,  # dictionary mapping usernames to passwords
		ANNOTATIONHELP=None,  # plain text file summarizing the annotation scheme
		CGELVALIDATE=None,  # whether to run the CGEL validator when editing
		PUNCT_ESCAPING=[], # list of dictionaries; each dictionary has 'istring' key (initial string token), 'ptree_token' key (replacement token in ptree), 'ptree_label' key (label in ptree), and 'ctree_punct' key (`:p` attribute in CGEL tree)
		PUNCT_TAGS={}, # dictionary mapping idiosyncratic punctuation POS tags to their corresponding tokens
		SYMBOL_TAG=None, # pos tag for symbols (and symbol sequences) that don't have an idiosyncratic tag (in PUNCT_TAGS)
		AMBIG_SYM={}, # 'ambiguous' symbols that can be punctuation or something else depending on context
		INITIAL_PUNCT_LABELS={}, # pos-function labels for punctuation tokens associated with their following non-punctuation tokens
		WORKERS={},  # dict mapping username to process pool
		)
app.config.from_pyfile('settings.cfg', silent=True)
app.config.from_envvar('FLASK_SETTINGS', silent=True)
WORKERS = app.config['WORKERS']

logging.basicConfig()
logger = logging.getLogger()
logger.setLevel(logging.DEBUG)
logger.handlers[0].setFormatter(logging.Formatter(
		fmt='%(asctime)s %(message)s', datefmt='%Y-%m-%d %H:%M:%S'))

@app.cli.command('initpriorities')
def initpriorities():
	"""Order sentences by entropy of their parse trees probabilities."""
	sentfilename = app.config['SENTENCES']
	if sentfilename is None:
		raise ValueError('SENTENCES not configured')
	sentences = []
	with open(sentfilename, mode='r') as csv_file:
		csv_reader = csv.DictReader(csv_file, delimiter='\t', quoting=csv.QUOTE_NONE)
		for row in csv_reader:
			if any(field.strip() for field in row.values()):
				sentences.append(row)
	# NB: here we do not use a subprocess to do the parsing
	worker.loadgrammar(app.config['GRAMMAR'], app.config['LIMIT'])
	queue = []
	for n, entry in enumerate(sentences):
		sent = entry['sentence']
		id = entry['id']
		try:
			senttok, parsetrees, _messages, _elapsed = worker.getparses(sent)
		except ValueError:
			parsetrees = []
			senttok = []
		app.logger.info('%d. [parse trees=%d] %s',
				n + 1, len(parsetrees), sent)
		ent = 0
		if parsetrees:
			probs = [prob for prob, _tree, _treestr, _deriv in parsetrees]
			try:
				ent = entropy(probs)  # / log(len(parsetrees), 2)
			except (ValueError, ZeroDivisionError):
				pass
		queue.append((n, ent, sent, id))
	queue.sort(key=lambda x: x[1], reverse=True)
	rankingfilename = '%s.rankings.json' % sentfilename
	with open(rankingfilename, 'w') as rankingfile:
		json.dump(queue, rankingfile, indent=4)


@app.before_first_request
def initapp():
	"""Load sentences, check config."""
	global SENTENCES, QUEUE, ANNOTATIONHELP
	sentfilename = app.config['SENTENCES']
	if sentfilename is None:
		raise ValueError('SENTENCES not configured')
	if app.config['GRAMMAR'] is None:
		raise ValueError('GRAMMAR not configured')
	if app.config['ACCOUNTS'] is None:
		raise ValueError('ACCOUNTS not configured')
	# read sentences to annotate
	sentences = []
	with open(sentfilename, mode='r') as csv_file:
		csv_reader = csv.DictReader(csv_file, delimiter='\t', quoting=csv.QUOTE_NONE)
		for row in csv_reader:
			if any(field.strip() for field in row.values()):
				sentences.append(row['sentence'])
	SENTENCES = sentences
	rankingfilename = '%s.rankings.json' % sentfilename
	if (os.path.exists(rankingfilename) and
			os.stat(rankingfilename).st_mtime
			> os.stat(sentfilename).st_mtime):
		with open(rankingfilename) as rankingfile:
			QUEUE = json.load(rankingfile)
	else:
		raise ValueError('no rankings for sentences, or sentences have\n'
				'been modified; run "flask initpriorities"')
	if app.config['ANNOTATIONHELP'] is not None:
		with open(app.config['ANNOTATIONHELP']) as inp:
			ANNOTATIONHELP = inp.read()


# Database functions
@app.cli.command('initdb')
def initdb():
	"""Initializes the database."""
	db = getdb()
	with app.open_resource('schema.sql', mode='r') as inp:
		db.cursor().executescript(inp.read())
	db.commit()
	app.logger.info('Initialized the database.')


def connectdb():
	"""Connects to the specific database."""
	result = sqlite3.connect(app.config['DATABASE'])
	# result.row_factory = sqlite3.Row
	return result


def getdb():
	"""Opens a new database connection if there is none yet for the
	current application context."""
	if not hasattr(g, 'sqlitedb'):
		g.sqlitedb = connectdb()
	return g.sqlitedb


@app.teardown_appcontext
def closedb(error):
	"""Closes the database again at the end of the request."""
	if hasattr(g, 'sqlitedb'):
		g.sqlitedb.close()

@app.route('/annotate/get_data_psv')
def get_data_psv():
	username = session['username']
	db = getdb()
	cur = db.execute(
		'SELECT * FROM entries WHERE username = ? ORDER BY sentno ASC',
		(username, )
	)
	rows = cur.fetchall()
	output_dir = "tmp"
	if not os.path.exists(output_dir):
		os.makedirs(output_dir)


	csv_file_path = output_dir + '/output.csv'
	with open(csv_file_path, 'w', newline='') as out_file:
		csv_writer = csv.writer(out_file, delimiter='|')
		column_headers = [description[0] for description in cur.description]
		csv_writer.writerow(column_headers)
		for row in rows:
			csv_writer.writerow(row)
	
	return send_file(csv_file_path, as_attachment=True, attachment_filename='data.csv')

def firstunannotated(username):
	"""Return index of first unannotated sentence,
	according to the prioritized order."""
	db = getdb()
	cur = db.execute(
			'select id from entries where username = ? '
			'order by sentno asc',
			(username, ))
	entries = {a[0] for a in cur}
	# sentno=prioritized index, lineno=original index
	for sentno, (_, _, _, id) in enumerate(QUEUE, 1):
		if id not in entries:
			return sentno
	return 1


def numannotated(username):
	"""Number of unannotated sentences for an annotator."""
	db = getdb()
	cur = db.execute('select count(sentno) from entries where username = ?',
			(username, ))
	result = cur.fetchone()
	return result[0]


def getannotation(username, id):
	"""Fetch annotation of a single sentence from database."""
	db = getdb()
	if app.config['CGELVALIDATE'] is None:
		cur = db.execute(
				'select tree, nbest '
				'from entries '
				'where username = ? and id = ? ',
				(username, id))
	else:
		cur = db.execute(
				'select cgel_tree, nbest '
				'from entries '
				'where username = ? and id = ? ',
				(username, id))
	entry = cur.fetchone()
	return (None, 0) if entry is None else (entry[0], entry[1])


def readannotations(username=None):
	"""Get all annotations, or ones by a given annotator."""
	db = getdb()
	if username is None:
		cur = db.execute(
				'select sentno, tree from entries '
				'order by sentno asc')
	else:
		cur = db.execute(
				'select sentno, tree from entries where username = ? '
				'order by sentno asc',
				(username, ))
	entries = cur.fetchall()
	return OrderedDict(entries)


def addentry(id, sentno, tree, cgel_tree, actions):
	"""Add an annotation to the database."""
	db = getdb()
	db.execute(
			'insert or replace into entries '
			'values (?, ?, ?, ?, ?, ?, ?, ?, ?, ?, ?, ?, ?, ?)',
			(id, sentno, session['username'], tree, cgel_tree, *actions,
			datetime.now().strftime('%F %H:%M:%S')))
	db.commit()


def loginrequired(f):
	"""Decorator for views that require a login and running worker pool."""
	@wraps(f)
	def decorated_function(*args, **kwargs):
		if 'username' not in session:
			flash('please log in.')
			return redirect(url_for('login', next=request.url))
		elif session['username'] not in WORKERS:
			return redirect(url_for('dologin', next=request.url))
		return f(*args, **kwargs)
	return decorated_function


def is_safe_url(target):
	"""http://flask.pocoo.org/snippets/62/"""
	ref_url = urlparse(request.host_url)
	test_url = urlparse(urljoin(request.host_url, target))
	return (test_url.scheme in ('http', 'https')
			and ref_url.netloc == test_url.netloc)


# View functions
# NB: when using reverse proxy, the base url should match,
# e.g., https://external.com/annotate/... => http://localhost:5000/annotate/...
@app.route('/')
@app.route('/annotate/')
def main():
	"""Redirect to main page."""
	return redirect(url_for('login'))


@app.route('/annotate/login', methods=['GET', 'POST'])
def login():
	"""Check authentication."""
	error = None
	if request.method == 'POST':
		username = request.form['username']
		if (username not in app.config['ACCOUNTS']
				or request.form['password']
				!= app.config['ACCOUNTS'][username]):
			error = 'Invalid username/password'
		else:  # authentication valid
			session['username'] = username
			if request.args.get('next'):
				return redirect(url_for(
						'dologin', next=request.args.get('next')))
			return redirect(url_for('dologin'))
	elif 'username' in session:
		if request.args.get('next'):
			return redirect(url_for(
					'dologin', next=request.args.get('next')))
		return redirect(url_for('dologin'))
	return render_template(
			'login.html', error=error, totalsents=len(SENTENCES))


@app.route('/annotate/dologin')
def dologin():
	"""Start worker pool and redirect when done."""
	def generate(url):
		yield (
				'<!doctype html>'
				'<title>redirect</title>'
				'You were logged in successfully. ')
		if username in WORKERS:
			try:
				_ = WORKERS[username].submit(
						worker.getprop, 'headrules').result()
			except BrokenProcessPool:
				pass  # fall through
			else:
				yield "<script>window.location.replace('%s');</script>" % url
				return
		yield 'Loading grammar; this will take a few seconds ...'
		_, lang = os.path.split(os.path.basename(app.config['GRAMMAR']))
		app.logger.info('Loading grammar %r', lang)
		pool = ProcessPoolExecutor(max_workers=1)
		if False and app.config['DEBUG']:
			from discodop.treesearch import NoFuture
			future = NoFuture(
					worker.loadgrammar,
					app.config['GRAMMAR'], app.config['LIMIT'])
		else:
			future = pool.submit(
					worker.loadgrammar,
					app.config['GRAMMAR'], app.config['LIMIT'])
		future.result()
		app.logger.info('Grammar %r loaded.', lang)
		# train on annotated sentences
		annotations = readannotations()
		if annotations:
			app.logger.info('training on %d previously annotated sentences',
					len(annotations))
			trees, sents = [], []
			headrules = pool.submit(worker.getprop, 'headrules').result()
			for block in annotations.values():
				# HOTFIX for ROOT error
				blocklns = block.splitlines()
				for iln,blockln in enumerate(blocklns):
					if '\tROOT\t' in blockln and '\t0\t' not in blockln:
						blocklns[iln] = blocklns[iln].replace('\tROOT\t', '\tXXX-XXX\t')
				block = '\n'.join(blocklns)

				item = exporttree(block.splitlines())
				canonicalize(item.tree)
				if headrules:
					applyheadrules(item.tree, headrules)
				trees.append(item.tree)
				sents.append(item.sent)
			if False and app.config['DEBUG']:
				future = NoFuture(worker.augment, trees, sents)
			else:
				future = pool.submit(worker.augment, trees, sents)
			future.result()
		WORKERS[username] = pool
		yield "<script>window.location.replace('%s');</script>" % url
		# return "<script>window.location.replace('%s');</script>" % url

	nexturl = request.args.get('next')
	if not is_safe_url(nexturl) or 'username' not in session:
		return abort(400)
	username = session['username']
	return Response(stream_with_context(generate(
			nexturl or url_for('annotate'))))
	# return generate(nexturl or url_for('annotate'))


# FIXME: add automatic session expiration?
@app.route('/annotate/logout')
def logout():
	"""Log out: clear session, shut down worker pool."""
	if 'username' in session and session['username'] in WORKERS:
		pool = WORKERS.pop(session['username'])
		pool.shutdown(wait=False)
	session.pop('username', None)
	flash('You were logged out')
	return redirect(url_for('main'))


@app.route('/annotate/annotate/', defaults={'sentno': -1})
@app.route('/annotate/annotate/<int:sentno>')
@loginrequired
def annotate(sentno):
	"""Serve the main annotation page for a sentence."""
	username = session['username']
	if sentno == -1:
		sentno = firstunannotated(username)
		redirect(url_for('annotate', sentno=sentno))
	session['actions'] = [0, 0, 0, 0, 0, 0, 0, time()]
	lineno = QUEUE[sentno - 1][0]
	id = QUEUE[sentno - 1][3]
	sent = SENTENCES[lineno]
	senttok, _ = worker.postokenize(sent)
	annotation, n = getannotation(username, id)
	if annotation is not None:
		if app.config['CGELVALIDATE'] is None:
			item = exporttree(annotation.splitlines(), functions='add')
			canonicalize(item.tree)
			worker.domorph(item.tree)
			tree = writediscbrackettree(item.tree, item.sent)
		else: 
			treeobj = ActivedopTree.from_str(annotation)
			tree = treeobj.cgel_tree
		return redirect(url_for(
				'edit', sentno=sentno, annotated=1, tree=tree, n=n))
	return render_template(
			'annotate.html',
			prevlink=str(sentno - 1) if sentno > 1 else str(len(SENTENCES)),
			nextlink=str(sentno + 1) if sentno < len(SENTENCES) else str(1),
			sentno=sentno, lineno=lineno + 1,
			totalsents=len(SENTENCES),
			numannotated=numannotated(username),
			annotationhelp=ANNOTATIONHELP,
			sent=' '.join(senttok))	# includes any gaps

@app.route('/undoaccept', methods=['POST'])
def undoaccept():
	sentid = request.json.get('sentid', 0)
	username = session['username']
	db = getdb()
	db.execute(
	'DELETE FROM entries WHERE username = ? AND id = ?',
	(username, sentid))
	db.commit()
	return jsonify({"success": True})

@app.route('/retokenize', methods=['POST'])
def retokenize():
	sentno = int(request.json.get('sentno', 0))
	newtext = request.json.get('newtext', 0)
	lineno = QUEUE[sentno - 1][0]
	SENTENCES[lineno] = newtext
	return jsonify({"success": True})

@app.route('/annotate/parse')
@loginrequired
def parse():
	"""Display parse. To be invoked by an AJAX call."""
	sentno = int(request.args.get('sentno'))  # 1-indexed
	sent = SENTENCES[QUEUE[sentno - 1][0]]
	sent_esc = sent_escape(sent)
	username = session['username']
	require = request.args.get('require', '')
	block = request.args.get('block', '')
	urlprm = dict(sentno=sentno)
	if require and require != '':
		urlprm['require'] = require
	if block and block != '':
		urlprm['block'] = block
	require, block = parseconstraints(require, block)
	if require or block:
		session['actions'][CONSTRAINTS] += 1
		session.modified = True
	if False and app.config['DEBUG']:
		resp = worker.getparses(sent, require, block)
	else:
		resp = WORKERS[username].submit(
				worker.getparses,
				sent_esc, require, block).result()
	senttok, parsetrees, messages, elapsed = resp
	maxdepth = ''
	if not parsetrees:
		result = ('no parse! reload page to clear constraints, '
				'or continue with next sentence.')
		nbest = dep = depsvg = ''
	else:
		dep = depsvg = ''
		if workerattr('headrules'):
			dep = writedependencies(parsetrees[0][1], senttok, 'conll')
			depsvg = Markup(DrawDependencies.fromconll(dep).svg())
		result = ''
		dectree, maxdepth, _ = decisiontree(parsetrees, senttok, urlprm)
		prob, ptree, _treestr, _fragments = parsetrees[0]
		treeobj = ActivedopTree(ptree, senttok)
		nbest = Markup('%s\nbest tree: %s' % (
				dectree,
				('%(n)d. [%(prob)s] '
				'<a href="/annotate/accept?%(urlprm)s">accept this tree</a>; '
				'<a href="/annotate/edit?%(urlprm)s">edit</a>; '
				'<a href="/annotate/deriv?%(urlprm)s">derivation</a>\n\n'
				'%(tree)s'
				% dict(
					n=1,
					prob=probstr(prob),
					urlprm=urlencode(dict(urlprm, n=1)),
					tree=treeobj.gtree()))))
	msg = '\n'.join(messages)
	elapsed = 'CPU time elapsed: %s => %gs' % (
			' '.join('%gs' % a for a in elapsed), sum(elapsed))
	info = '\n'.join((
			'length: %d;' % len(senttok), msg, elapsed,
			'most probable parse trees:',
			''.join('%d. [%s] %s' % (n + 1, probstr(prob),
					writediscbrackettree(treestr, senttok))
					for n, (prob, _tree, treestr, _deriv)
					in enumerate(parsetrees)
					if treestr is not None)
			+ '\n'))
	return render_template('annotatetree.html', sent=sent, result=result,
			nbest=nbest, info=info, dep=dep, depsvg=depsvg, maxdepth=maxdepth,
			msg='%d parse trees' % len(parsetrees))

@app.route('/annotate/filter')
@loginrequired
def filterparsetrees():
	"""For a parse tree in the cache, return a filtered set of its n-best
	parses matching current constraints."""
	username = session['username']
	session['actions'][CONSTRAINTS] += 1
	session.modified = True
	sentno = int(request.args.get('sentno'))  # 1-indexed
	sent = SENTENCES[QUEUE[sentno - 1][0]]
	urlprm = dict(sentno=sentno)
	require = request.args.get('require', '')
	block = request.args.get('block', '')
	if require and require != '':
		urlprm['require'] = require
	if block and block != '':
		urlprm['block'] = block
	require, block = parseconstraints(require, block)
	frequire = request.args.get('frequire', '')
	fblock = request.args.get('fblock', '')
	frequire, fblock = parseconstraints(frequire, fblock)
	resp = WORKERS[username].submit(
			worker.getparses,
			sent, require, block).result()
	senttok, parsetrees, _messages, _elapsed = resp
	parsetrees_ = [(n, prob, tree, treestr, frags)
			for n, (prob, tree, treestr, frags) in enumerate(parsetrees)
			if treestr is None or testconstraints(treestr, frequire, fblock)]
	if len(parsetrees_) == 0:
		return ('No parse trees after filtering; try pressing Re-parse, '
				'or reload page to clear constraints.\n')
	nbest = Markup('%d parse trees\n%s' % (
			len(parsetrees_),
			'\n'.join('%(n)d. [%(prob)s] '
				'<a href="/annotate/accept?%(urlprm)s">accept this tree</a>; '
				'<a href="/annotate/edit?%(urlprm)s">edit</a>; '
				'<a href="/annotate/deriv?%(urlprm)s">derivation</a>\n\n'
				'%(tree)s' % dict(
					n=n + 1,
					prob=probstr(prob),
					urlprm=urlencode(dict(urlprm, n=n + 1)),
					tree=DrawTree(tree, senttok).text(
						unicodelines=True, html=True, funcsep='-', morphsep='/',
						nodeprops='t%d' % (n + 1), maxwidth=30))
				for n, prob, tree, _treestr, fragments in parsetrees_)))
	return nbest


@app.route('/annotate/deriv')
@loginrequired
def showderiv():
	"""Render derivation for a given parse tree in cache."""
	username = session['username']
	n = int(request.args.get('n'))  # 1-indexed
	sentno = int(request.args.get('sentno'))  # 1-indexed
	sent = SENTENCES[QUEUE[sentno - 1][0]]
	require = request.args.get('require', '')
	block = request.args.get('block', '')
	require, block = parseconstraints(require, block)
	resp = WORKERS[username].submit(
			worker.getparses,
			sent, require, block).result()
	senttok, parsetrees, _messages, _elapsed = resp
	_prob, tree, _treestr, fragments = parsetrees[n - 1]
	return Markup(
			'<pre>Fragments used in the highest ranked derivation'
			' of this parse tree:\n%s\n%s</pre>' % (
			'\n\n'.join(
				'%s\n%s' % (w, DrawTree(frag).text(unicodelines=True, html=True))
				for frag, w in fragments or ()),
			DrawTree(tree, senttok).text(
				unicodelines=True, html=True, funcsep='-', maxwidth=30)))


@app.route('/annotate/edit')
@loginrequired
def edit():
	"""Edit tree manually."""
	sentno = int(request.args.get('sentno'))  # 1-indexed
	lineno = QUEUE[sentno - 1][0]
	id = QUEUE[sentno - 1][3]
	sent = SENTENCES[lineno]
	sent_esc = sent_escape(sent)
	senttok, _ = worker.postokenize(sent)
	username = session['username']
	if 'dec' in request.args:
		session['actions'][DECTREE] += int(request.args.get('dec', 0))
	session.modified = True
	msg = ''
	if request.args.get('annotated', False):
		msg = Markup('<font color=red>You have already annotated '
				'this sentence.</font><button id="undo" onclick="undoAccept()">Delete tree from database</button>')
		treeobj = ActivedopTree.from_str(request.args.get('tree'))
	elif 'n' in request.args:
		msg = Markup('<button id="undo" onclick="goback()">Go back</button>')
		n = int(request.args.get('n', 1))
		session['actions'][NBEST] = n
		require = request.args.get('require', '')
		block = request.args.get('block', '')
		require, block = parseconstraints(require, block)
		resp = WORKERS[username].submit(
				worker.getparses,
				sent_esc, require, block).result()
		senttok, parsetrees, _messages, _elapsed = resp
		tree = parsetrees[n - 1][1]
		treeobj = ActivedopTree(tree, senttok)
	elif 'tree' in request.args:
		msg = Markup('<button id="undo" onclick="goback()">Go back</button>')
		treeobj = ActivedopTree.from_str(request.args.get('tree'))
	else:
		return 'ERROR: pass n or tree argument.'
	rows = max(5, treeobj.treestr().count('\n') + 1)
	return render_template('edittree.html',
			prevlink=('/annotate/annotate/%d' % (sentno - 1))
				if sentno > 1 else '/annotate/annotate/%d' % (len(SENTENCES)),
			nextlink=('/annotate/annotate/%d' % (sentno + 1))
				if sentno < len(SENTENCES) else '/annotate/annotate/1',
			unextlink=('/annotate/annotate/%d' % firstunannotated(username))
				if sentno < len(SENTENCES) else '#',
<<<<<<< HEAD
			treestr=treeobj.treestr(), senttok=sent, id=id,
=======
			treestr=treestr, senttok=' '.join(senttok), id=id,
>>>>>>> 90bd7e65
			sentno=sentno, lineno=lineno + 1, totalsents=len(SENTENCES),
			numannotated=numannotated(username),
			poslabels=sorted(t for t in workerattr('poslabels') if ('@' not in t) and (t not in app.config['PUNCT_TAGS'].values()) and (t != app.config['SYMBOL_TAG'])),
			phrasallabels=sorted(t for t in workerattr('phrasallabels') if '}' not in t),
			functiontags=sorted(t for t in (workerattr('functiontags')
				| set(app.config['FUNCTIONTAGWHITELIST'])) if '}' not in t and '@' not in t and t != "p"),
			morphtags=sorted(workerattr('morphtags')),
			annotationhelp=ANNOTATIONHELP,
			rows=rows, cols=100,
			msg=msg)
	
@app.route('/annotate/redraw')
@loginrequired
def redraw():
	"""Validate and re-draw tree."""
	sentno = int(request.args.get('sentno'))  # 1-indexed
	treeobj = ActivedopTree.from_str(request.args.get('tree'))
	tree_to_accept = treeobj.treestr()
	tree_for_editdist = re.sub(r'\s+', ' ', str(tree_to_accept))
	msg = treeobj.validate()
	link = ('<a href="/annotate/accept?%s">accept this tree</a>'
		% urlencode(dict(sentno=sentno, tree=tree_to_accept)))
	oldtree = request.args.get('oldtree', '')
	oldtree = re.sub(r'\s+', ' ', oldtree)
	if oldtree and tree_for_editdist != oldtree:
		session['actions'][EDITDIST] += editdistance(tree_for_editdist, oldtree)
		session.modified = True
	return Markup('%s\n\n%s\n\n%s' % (
			msg,
			link,
			treeobj.gtree(add_editable_attr=True)
			))

def graphical_operation_preamble():
	treeobj = ActivedopTree.from_str(request.args.get('tree'))
	if app.config['CGELVALIDATE'] is None:
		cgel_tree_terminals = None
	else:
		cgel_tree_terminals = treeobj.cgel_tree.terminals(gaps=True)
	return treeobj, cgel_tree_terminals

def graphical_operation_postamble(dt, senttok, cgel_tree_terminals):
	tree = canonicalize(dt.nodes[0])
	ptree, senttok = brackettree(writediscbrackettree(tree, senttok))
	treeobj = ActivedopTree(ptree, senttok, cgel_tree_terminals)
	msg = treeobj.validate()
	link = ('<a href="/annotate/accept?%s">accept this tree</a>'
		% urlencode(dict(sentno=int(request.args.get('sentno')), tree=treeobj.treestr())))	
	return treeobj, link, msg

@app.route('/annotate/newlabel')
@loginrequired
def newlabel():
	"""Re-draw tree with newly picked label."""
	treeobj, cgel_tree_terminals = graphical_operation_preamble()
	senttok = treeobj.senttok
	# FIXME: re-factor; check label AFTER replacing it
	# now actually replace label at nodeid
	_treeid, nodeid = request.args.get('nodeid', '').lstrip('t').split('_')
	nodeid = int(nodeid)
	dt = DrawTree(treeobj.ptree, treeobj.senttok)
	m = LABELRE.match(dt.nodes[nodeid].label)
	error = ""
	if 'label' in request.args:
		label = request.args.get('label', '')
		dt.nodes[nodeid].label = (label
				+ (m.group(2) or '')
				+ (m.group(3) or ''))
	elif 'function' in request.args:
		label = request.args.get('function', '')
		if label == '':
			dt.nodes[nodeid].label = '%s%s' % (
					m.group(1), m.group(3) or '')
		else:
			dt.nodes[nodeid].label = '%s-%s%s' % (
					m.group(1), label, m.group(3) or '')
	elif 'morph' in request.args:
		label = request.args.get('morph', '')
		if label == '':
			dt.nodes[nodeid].label = '%s%s' % (
					m.group(1), m.group(2) or '')
		else:
			dt.nodes[nodeid].label = '%s%s/%s' % (
					m.group(1), m.group(2) or '', label)
	else:
		raise ValueError('expected label or function argument')
	treeobj, link, msg = graphical_operation_postamble(dt, senttok, cgel_tree_terminals) 
	if error == '':
		session['actions'][RELABEL] += 1
		session.modified = True
	return Markup('%s\n\n%s\n\n%s%s\t%s' % (
			msg,
			link, error,
			treeobj.gtree(add_editable_attr=True),
			treeobj.treestr()))


@app.route('/annotate/reattach')
@loginrequired
def reattach():
	"""Re-draw tree after re-attaching node under new parent."""
	treeobj, cgel_tree_terminals = graphical_operation_preamble()
	dt = DrawTree(treeobj.ptree, treeobj.senttok)
	error = ''
	senttok = treeobj.senttok
	if request.args.get('newparent') == 'deletenode':
		# remove nodeid by replacing it with its children
		_treeid, nodeid = request.args.get('nodeid', '').lstrip('t').split('_')
		nodeid = int(nodeid)
		x = dt.nodes[nodeid]
		if nodeid == 0 or isinstance(x[0], int):
			error = 'ERROR: cannot remove ROOT or POS node'
		else:
			children = list(x)
			x[:] = []
			for y in dt.nodes[0].subtrees():
				if any(child is x for child in y):
					i = y.index(x)
					y[i:i + 1] = children
					tree = canonicalize(dt.nodes[0])
					dt = DrawTree(tree, senttok)  # kludge..
					break
	elif request.args.get('nodeid', '') == 'newproj':
		# splice in a new node under parentid
		_treeid, newparent = request.args.get('newparent', ''
				).lstrip('t').split('_')
		newparent = int(newparent)
		y = dt.nodes[newparent]
		label = y.label
		if isinstance(y[0], int):
			error = 'ERROR: cannot add node under POS tag'
		else:
			children = list(y)
			y[:] = []
			y[:] = [Tree(label, children)]
			tree = canonicalize(dt.nodes[0])
			dt = DrawTree(tree, senttok)  # kludge..
	elif request.args.get('nodeid', '').startswith('newlabel_'):
		# splice in a new node under parentid
		_treeid, newparent = request.args.get('newparent', ''
				).lstrip('t').split('_')
		newparent = int(newparent)
		label = request.args.get('nodeid').split('_', 1)[1]
		y = dt.nodes[newparent]
		if isinstance(y[0], int):
			error = 'ERROR: cannot add node under POS tag'
		else:
			children = list(y)
			y[:] = []
			y[:] = [Tree(label, children)]
			tree = canonicalize(dt.nodes[0])
			dt = DrawTree(tree, senttok)  # kludge..
	else:  # re-attach existing node at existing new parent
		_treeid, nodeid = request.args.get('nodeid', '').lstrip('t').split('_')
		nodeid = int(nodeid)
		_treeid, newparent = request.args.get('newparent', ''
				).lstrip('t').split('_')
		newparent = int(newparent)
		# remove node from old parent
		# dt.nodes[nodeid].parent.pop(dt.nodes[nodeid].parent_index)
		x = dt.nodes[nodeid]
		y = dt.nodes[newparent]

		def find_self_and_sisters(tree, subtree):
			parent = None
			sisters = []

			# Helper function to find the parent of the subtree
			def find_parent(node, target):
				nonlocal parent
				if target in node.children:
					parent = node
					return True
				for child in node.children:
					if isinstance(child, int):
						return False
					elif find_parent(child, target):
						return True
				return False

			# Find the parent of the subtree
			find_parent(tree, subtree)

			if parent:
				# Collect all children of the parent node
				sisters = [child for child in parent.children]

			return sisters
		
		def extract_adjacent_punctuation(arr, target):
			# Find the index of the target character
			try:
				target_index = arr.index(target)
			except ValueError:
				return []  # If target is not in the list, return an empty list
	
			# Initialize the result list with the target character
			result = [target]

			# Collect punctuation characters to the left of the target
			left_index = target_index - 1
			while left_index >= 0 and is_punct_label(arr[left_index].label):
				result.insert(0, arr[left_index])
				left_index -= 1
			
			# Collect punctuation characters to the right of the target
			right_index = target_index + 1
			while right_index < len(arr) and is_punct_label(arr[right_index].label):
				result.append(arr[right_index])
				right_index += 1
	
			return result
		
		for node in x.subtrees():
			if node is y:
				error = ('ERROR: cannot re-attach subtree'
						' under (descendant of) itself\n')
				break
		else:
			for node in dt.nodes[0].subtrees():
				if any(child is x for child in node):
					if len(node) > 1:
						self_and_sisters = find_self_and_sisters(dt.nodes[0], x)
						self_and_nearbypunct = extract_adjacent_punctuation(self_and_sisters, x)
						for s in self_and_nearbypunct:
							# iteratively move all sister punctuation to the target. 
							# (prevents problematic crossover movement of non-punctuation nodes over punctuation nodes)
							# punctuation positions are subsequently re-canonicalized when ActivedopTree is reconstructed
							node.remove(s)
							dt.nodes[newparent].append(s)
						tree = canonicalize(dt.nodes[0])
						dt = DrawTree(tree, senttok)  # kludge..
					else:
						error = ('ERROR: re-attaching only child creates'
								' empty node %s; remove manually\n' % node)
					break
	treeobj, link, msg = graphical_operation_postamble(dt, senttok, cgel_tree_terminals) 
	if error == '':
		session['actions'][REATTACH] += 1
		session.modified = True
	return Markup('%s\n\n%s\n\n%s%s\t%s' % (
			msg,
			link, error,
			treeobj.gtree(add_editable_attr=True),
			treeobj.treestr()))


@app.route('/annotate/reparsesubtree')
@loginrequired
def reparsesubtree():
	"""Re-parse selected subtree."""
	sentno = int(request.args.get('sentno'))  # 1-indexed
	username = session['username']
	treeobj = ActivedopTree.from_str(request.args.get('tree'))
	dt = DrawTree(treeobj.ptree, treeobj.senttok)
	_treeid, nodeid = request.args.get('nodeid', '').lstrip('t').split('_')
	nodeid = int(nodeid)
	subseq = sorted(dt.nodes[nodeid].leaves())
	subsent = ' '.join(treeobj.senttok[n] for n in subseq)
	# FIXME only works when root label of tree matches label in grammar.
	# need a single label that works across all stages.
	root = dt.nodes[nodeid].label
	# root = grammar.tolabel[next(iter(grammar.tblabelmapping[root]))]
	resp = WORKERS[username].submit(
			worker.getparses,
			subsent,
			(), (),
			root=root).result()
	_senttok, parsetrees, _messages, _elapsed = resp
	app.logger.info('%d-%d. [parse trees=%d] %s',
			sentno, nodeid, len(parsetrees), subsent)
	print(parsetrees[0][1])
	nbest = Markup('<pre>%d parse trees\n'
			'<a href="javascript: toggle(\'nbest\'); ">cancel</a>\n'
			'%s</pre>' % (
			len(parsetrees),
			'\n'.join('%(n)d. [%(prob)s] '
				'<a href="#" onClick="picksubtree(%(n)d); ">'
				'use this subtree</a>; '
				'\n\n'
				'%(tree)s' % dict(
					n=n + 1,
					prob=probstr(prob),
					tree=DrawTree(tree, subsent.split()).text(
						unicodelines=True, html=True, funcsep='-',
						morphsep='/', nodeprops='t%d' % (n + 1), maxwidth=30))
				for n, (prob, tree, _treestr, fragments)
				in enumerate(parsetrees))))
	return nbest


@app.route('/annotate/replacesubtree')
@loginrequired
def replacesubtree():
	n = int(request.args.get('n', 0))
	sentno = int(request.args.get('sentno'))  # 1-indexed
	username = session['username']
	try:
		treeobj = ActivedopTree.from_str(request.args.get('tree'))
	except ValueError as err:
		return str(err)
	error = ''
	msg = treeobj.validate()
	dt = DrawTree(treeobj.ptree, treeobj.senttok)
	cgel_tree_terminals = treeobj.cgel_tree.terminals(gaps=True)
	_treeid, nodeid = request.args.get('nodeid', '').lstrip('t').split('_')
	nodeid = int(nodeid)
	subseq = sorted(dt.nodes[nodeid].leaves())
	subsent = ' '.join(treeobj.senttok[n] for n in subseq)
	root = dt.nodes[nodeid].label
	resp = WORKERS[username].submit(
			worker.getparses,
			subsent, (), (),
			root=root).result()
	_senttok, parsetrees, _messages, _elapsed = resp
	newsubtree = parsetrees[n - 1][1]
	pos = sorted(list(newsubtree.subtrees(
			lambda n: isinstance(n[0], int))),
			key=lambda n: n[0])
	for n, a in enumerate(pos):
		a[0] = subseq[n]
	dt.nodes[nodeid][:] = newsubtree[:]
	tree = canonicalize(dt.nodes[0])
	ptree, senttok = brackettree(writediscbrackettree(tree, treeobj.senttok))
	treeobj = ActivedopTree(ptree, senttok, cgel_tree_terminals)
	session['actions'][REPARSE] += 1
	session.modified = True
	link = ('<a href="/annotate/accept?%s">accept this tree</a>'
			% urlencode(dict(sentno=sentno, tree=treeobj.treestr())))
	return Markup('%s\n\n%s\n\n%s%s\t%s' % (
			msg,
			link, error,
			treeobj.gtree(add_editable_attr=True),
			treeobj.treestr()))


@app.route('/annotate/accept')
@loginrequired
def accept():
	"""Store parse & redirect to next sentence."""
	# should include n referring to which n-best tree is to be accepted,
	# or tree in discbracket format if tree was manually edited.
	sentno = int(request.args.get('sentno'))  # 1-indexed
	lineno = QUEUE[sentno - 1][0]
	id = QUEUE[sentno - 1][3]
	sent = SENTENCES[lineno]
	username = session['username']
	actions = session['actions']
	actions[TIME] = int(round(time() - actions[TIME]))
	treestr = None
	if 'dec' in request.args:
		actions[DECTREE] += int(request.args.get('dec', 0))
	if 'tree' in request.args:
		n = 0
		treeobj = ActivedopTree.from_str(request.args.get('tree'))
		tree_to_train = treeobj.ptree
		senttok = treeobj.senttok
		cgel_tree = treeobj.cgel_tree
		# the tokenization may have been updated with gaps, so store the new one
		SENTENCES[lineno] = ' '.join(senttok)
		if False:
			reversetransform(tree, senttok, ('APPEND-FUNC', 'addCase'))
	else:
		n = int(request.args.get('n', 0))
		require = request.args.get('require', '')
		block = request.args.get('block', '')
		require, block = parseconstraints(require, block)
		resp = WORKERS[username].submit(
				worker.getparses,
				sent, require, block).result()
		senttok, parsetrees, _messages, _elapsed = resp
		tree = parsetrees[n - 1][1]
		treeobj = ActivedopTree(tree, senttok)
		tree_to_train, cgel_tree = treeobj.ptree, treeobj.cgel_tree
		if False:
			# strip function tags
			for node in tree.subtrees():
				node.label = LABELRE.match(node.label).group(1)
	actions[NBEST] = n
	session.modified = True
	block = writetree(tree_to_train, senttok, str(lineno + 1), 'export',
		comment='%s %r' % (username, actions))
	app.logger.info(block)
	treeout = block
	addentry(id, lineno, treeout, str(cgel_tree), actions)	# save annotation in the database
	WORKERS[username].submit(worker.augment, [tree_to_train], [senttok])	# update the parser's grammar
	# validate and stay on this sentence if there are issues
	if treestr:
		msg = treeobj.validate()
		if 'ERROR' in msg or 'WARNING' in msg:
			flash('Your annotation for sentence %d was stored %r but may contain errors. Please click Validate to check.' % (sentno, actions))
			return redirect(url_for('annotate', sentno=sentno))
	flash('Your annotation for sentence %d was stored %r' % (sentno, actions))
	return (redirect(url_for('annotate', sentno=1))
		if sentno >= len(SENTENCES)
		else redirect(url_for('annotate', sentno=sentno+1)))

@app.route('/annotate/context/<int:lineno>')
def context(lineno):
	"""Show all sentences, in original order."""
	ranking = {a[0]: n for n, a in enumerate(QUEUE, 1)}
	return render_template('context.html',
			sentences=SENTENCES, ranking=ranking, lineno=lineno)


@app.route('/annotate/export')
def export():
	"""Export annotations by current user."""
	return Response(
			''.join(readannotations(session['username']).values()),
			mimetype='text/plain')

@app.route('/annotate/download_pdf')
def download_pdf():
	cgeltree = cgel.parse(request.args.get('tree'))
	cgel_latex = trees2tex(cgeltree)
	output_dir = "tmp"
	if not os.path.exists(output_dir):
		os.makedirs(output_dir)

	with open(os.path.join(output_dir, "file.tex"), 'w') as latex_file:
		latex_file.write(cgel_latex)

	subprocess.run(['pdflatex', '-output-directory', output_dir, os.path.join(output_dir, "file.tex")])

	pdf_path = os.path.join(output_dir, "file.pdf")

	return send_file(pdf_path, as_attachment=True, attachment_filename='downloaded_file.pdf')

@app.route('/annotate/exportcgeltree')
def exportcgeltree():
	"""Produce single tree in .cgel format"""
	cgeltree = request.args.get('tree')
	return Response(cgeltree, mimetype='text/plain')

@app.route('/annotate/favicon.ico')
@app.route('/favicon.ico')
def favicon():
	"""Serve the favicon."""
	return send_from_directory(os.path.join(app.root_path, 'static'),
			'parse.ico', mimetype='image/vnd.microsoft.icon')


@app.route('/annotate/static/script.js')
def javascript():
	"""Serve javascript."""
	return send_from_directory(os.path.join(app.root_path, 'static'),
			'script.js', mimetype='text/javascript')


@app.route('/annotate/static/style.css')
def stylecss():
	"""Serve style.css."""
	return send_from_directory(os.path.join(app.root_path, 'static'),
			'style.css', mimetype='text/css')

def entropy(seq):
	"""Calculate entropy of a probability distribution.

	>>> entropy([0.25, 0.25, 0.25, 0.25])  # high uncertainty, high entropy
	2.0
	>>> entropy([0.9, 0.05, 0.05])  # low uncertainty, low entropy
	0.5689955935892812
	"""
	if not seq:
		return 0
	probmass = sum(seq)
	probs = [prob / probmass for prob in seq]
	return -sum(p * log(p, 2) for p in probs)


def parseconstraints(require, block):
	"""
	>>> parseconstraints("NP 0-2\tPP 0-1,4", "")
	(('NP', [0, 1, 2]), ('PP', [0, 1, 4])), ()
	"""
	def constr(item):
		"""Parse a single constraint."""
		label, span = item.split(' ', 1)
		seq = []
		for rng in span.split(','):
			if '-' in rng:
				b, c = rng.split('-')
				seq.extend(range(int(b), int(c) + 1))
			else:
				seq.append(int(rng))
		return label, seq

	if require:
		require = tuple((label, tuple(indices))
				for label, indices in sorted(map(constr, require.split('\t'))))
	else:
		require = ()
	if block:
		block = tuple((label, tuple(indices))
				for label, indices in sorted(map(constr, block.split('\t'))))
	else:
		block = ()
	return require, block


def getspans(tree):
	"""Yield spans of Tree object."""
	for node in tree.subtrees():
		if node is not tree:  # skip root
			yield node.label, tuple(sorted(node.leaves()))


def decisiontree(parsetrees, sent, urlprm):
	"""Create a decision tree to select among n trees."""
	# The class labels are the n-best trees 0..n
	# The attributes are the labeled spans in the trees; they split the n-best
	# trees into two sets with and without that span.
	spans = {}
	if len(parsetrees) <= 1:
		return '', 0, None
	for n, (_prob, tree, _, _) in enumerate(parsetrees):
		for span in getspans(tree):
			# simplest strategy: store presence of span as binary feature
			# perhaps better: use weight from tree probability
			spans.setdefault(span, set()).add(n)

	# create decision tree with scikit-learn
	features = list(spans)
	featurenames = ['[%s %s]' % (label, ' '.join(sent[n] for n in leaves))
			for label, leaves in features]
	data = np.array([[n in spans[span] for span in features]
			for n in range(len(parsetrees))], dtype=bool)
	estimator = DecisionTreeClassifier(random_state=0)
	estimator.fit(data, range(len(parsetrees)),
			sample_weight=[prob for prob, _, _, _ in parsetrees])
	path = estimator.decision_path(data)

	def rec(tree, n=0, depth=0):
		"""Recursively produce a string representation of a decision tree."""
		if tree.children_left[n] == tree.children_right[n]:
			x = tree.value[n].nonzero()[1][0]
			prob, _tree, _treestr, _fragments = parsetrees[x]
			thistree = ('%(n)d. [%(prob)s] '
					'<a href="/annotate/accept?%(urlprm)s">accept this tree</a>; '
					'<a href="/annotate/edit?%(urlprm)s">edit</a>; '
					'<a href="/annotate/deriv?%(urlprm)s">derivation</a>\n\n'
					% dict(
						n=x + 1,
						prob=probstr(prob),
						urlprm=urlencode(dict(urlprm, n=x + 1, dec=depth))))
			return ('<span id="d%d" style="display: none; ">%stree %d:\n'
					'%s</span>' % (n, depth * '\t', x + 1, thistree))
		left = tree.children_left[n]
		right = tree.children_right[n]
		return ('<span id=d%(n)d style="display: %(display)s; ">'
				'%(indent)s%(constituent)s '
				'<a href="javascript: showhide(\'d%(right)s\', \'d%(left)s\', '
					'\'dd%(exright)s\', \'%(numtrees)s\'); ">'
					'good constituent</a> '
				'<a href="javascript: showhide(\'d%(left)s\', \'d%(right)s\', '
					'\'dd%(exleft)s\', \'%(numtrees)s\'); ">'
					'bad constituent</a> '
				'%(subtree1)s%(subtree2)s</span>' % dict(
				n=n,
				display='block' if n == 0 else 'none',
				indent=depth * 4 * ' ',
				constituent=featurenames[tree.feature[n]],
				left=left, right=right,
				exleft=path[:, left].nonzero()[0][0],
				exright=path[:, right].nonzero()[0][0],
				numtrees=len(parsetrees),
				subtree1=rec(tree, left, depth + 1),
				subtree2=rec(tree, right, depth + 1),
				))
	nodes = rec(estimator.tree_)
	leaves = []
	seen = set()
	for n in range(estimator.tree_.node_count):
		x = estimator.tree_.value[n].nonzero()[1][0]
		if x in seen:
			continue
		seen.add(x)
		_prob, xtree, _treestr, _fragments = parsetrees[x]
		thistree = DrawTree(xtree, sent).text(
				unicodelines=True, html=True, funcsep='-', morphsep='/',
				nodeprops='t%d' % (x + 1), maxwidth=30)
		leaves.append('<span id="dd%d" style="display: none; ">%s</span>' %
				(x, thistree))
	return nodes + ''.join(leaves), estimator.tree_.max_depth, path

if __name__ == '__main__':
	pass

@app.cli.command('ptb2ptree')
@click.option('--inputfile')
@click.option('--outputfile')
def ptb2ptree(inputfile, outputfile):
	"""Convert a list of ptb-labelled bracketed trees from inputfile to ptree-labelled bracketed trees; write to outputfile
	Produces a list of trees that can be used to train the parser."""
	result = []
	with open (inputfile, 'r') as f:
		for line in f:
			treeobj = ActivedopTree.from_str(line.strip(), from_bracket = True)
			# remove -p function label for training the parser
			for subt in treeobj.ptree.subtrees(lambda t: t.height() == 2):
				if subt.label.endswith("-p"):
					subt.label = subt.label[:-2]
			ptree = writebrackettree(ptree[0], treeobj.senttok).rstrip()
			result.append(ptree)
	with open(outputfile, 'w') as f:
		f.write('\n'.join(result))<|MERGE_RESOLUTION|>--- conflicted
+++ resolved
@@ -708,11 +708,7 @@
 				if sentno < len(SENTENCES) else '/annotate/annotate/1',
 			unextlink=('/annotate/annotate/%d' % firstunannotated(username))
 				if sentno < len(SENTENCES) else '#',
-<<<<<<< HEAD
-			treestr=treeobj.treestr(), senttok=sent, id=id,
-=======
-			treestr=treestr, senttok=' '.join(senttok), id=id,
->>>>>>> 90bd7e65
+			treestr=treeobj.treestr(), senttok=' '.join(senttok), id=id,
 			sentno=sentno, lineno=lineno + 1, totalsents=len(SENTENCES),
 			numannotated=numannotated(username),
 			poslabels=sorted(t for t in workerattr('poslabels') if ('@' not in t) and (t not in app.config['PUNCT_TAGS'].values()) and (t != app.config['SYMBOL_TAG'])),
