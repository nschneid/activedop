--- conflicted
+++ resolved
@@ -48,11 +48,7 @@
 from concurrent.futures.process import BrokenProcessPool
 from urllib.parse import urlparse, urlencode, urljoin
 from flask import (Flask, Markup, Response, jsonify, request, session, g, flash, abort,
-<<<<<<< HEAD
 		redirect, url_for, render_template, send_file, send_from_directory,
-=======
-		redirect, url_for, render_template, send_from_directory,
->>>>>>> d02628aa
 		stream_with_context)
 import numpy as np
 from sklearn.tree import DecisionTreeClassifier
@@ -127,11 +123,7 @@
 		raise ValueError('SENTENCES not configured')
 	sentences = []
 	with open(sentfilename, mode='r') as csv_file:
-<<<<<<< HEAD
-		csv_reader = csv.DictReader(csv_file)
-=======
 		csv_reader = csv.DictReader(csv_file, delimiter='\t', quoting=csv.QUOTE_NONE)
->>>>>>> d02628aa
 		for row in csv_reader:
 			if any(field.strip() for field in row.values()):
 				sentences.append(row)
@@ -176,11 +168,7 @@
 	# read sentences to annotate
 	sentences = []
 	with open(sentfilename, mode='r') as csv_file:
-<<<<<<< HEAD
-		csv_reader = csv.DictReader(csv_file)
-=======
 		csv_reader = csv.DictReader(csv_file, delimiter='\t', quoting=csv.QUOTE_NONE)
->>>>>>> d02628aa
 		for row in csv_reader:
 			if any(field.strip() for field in row.values()):
 				sentences.append(row['sentence'])
@@ -477,10 +465,8 @@
     (username, sentid))
 	db.commit()
 	return jsonify({"success": True})
-<<<<<<< HEAD
-
-=======
->>>>>>> d02628aa
+
+
 @app.route('/retokenize', methods=['POST'])
 def retokenize():
 	sentno = int(request.json.get('sentno', 0))
@@ -647,11 +633,7 @@
 	msg = ''
 	if request.args.get('annotated', False):
 		msg = Markup('<font color=red>You have already annotated '
-<<<<<<< HEAD
-				'this sentence.</font><button id="undo" onclick="undoAccept()">Reset</button>')
-=======
 				'this sentence.</font><button id="undo" onclick="undoAccept()">Delete tree from database</button>')
->>>>>>> d02628aa
 		tree, senttok = discbrackettree(request.args.get('tree'))
 	elif 'n' in request.args:
 		n = int(request.args.get('n', 1))
@@ -671,12 +653,7 @@
 	if app.config['CGELVALIDATE'] is None:
 		treestr = writediscbrackettree(tree, senttok, pretty=True).rstrip()
 		rows = max(5, treestr.count('\n') + 1)
-<<<<<<< HEAD
-	else: 
-=======
-	else:
 		# writetree requires a string to be passed as its third argument; '1' is a dummy value 
->>>>>>> d02628aa
 		block = writetree(tree, senttok, '1', 'export', comment='')  #comment='%s %r' % (username, actions))
 		block = io.StringIO(block)
 		treestr = next(load_as_cgel(block))
@@ -786,10 +763,7 @@
 	if app.config['CGELVALIDATE'] is None:
 		treestr = writediscbrackettree(tree, senttok, pretty=True).rstrip()
 	else:
-<<<<<<< HEAD
-=======
 		# writetree requires a string to be passed as its third argument; '1' is a dummy value 
->>>>>>> d02628aa
 		block = writetree(ParentedTree.convert(tree), senttok, '1', 'export', comment='')  #comment='%s %r' % (username, actions))
 		block = io.StringIO(block)	# make it a file-like object
 		treestr = next(load_as_cgel(block))
@@ -885,10 +859,7 @@
 	if app.config['CGELVALIDATE'] is None:
 		treestr = writediscbrackettree(tree, senttok, pretty=True).rstrip()
 	else:
-<<<<<<< HEAD
-=======
 		# writetree requires a string to be passed as its third argument; '1' is a dummy value 
->>>>>>> d02628aa
 		block = writetree(ParentedTree.convert(tree), senttok, '1', 'export', comment='')  #comment='%s %r' % (username, actions))
 		block = io.StringIO(block)	# make it a file-like object
 		treestr = next(load_as_cgel(block))
